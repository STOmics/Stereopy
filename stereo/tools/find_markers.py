--- conflicted
+++ resolved
@@ -18,10 +18,7 @@
 from joblib import cpu_count
 from natsort import natsorted
 from scipy import stats
-<<<<<<< HEAD
-=======
 from scipy.sparse import issparse
->>>>>>> ba940f15
 
 from ..algorithm import mannwhitneyu
 from ..algorithm import statistics
@@ -67,14 +64,10 @@
             n_jobs: int = 4,
             pct: pd.DataFrame = None,
             pct_rest: pd.DataFrame = None,
-<<<<<<< HEAD
-            mean_count: pd.DataFrame = None
-=======
             mean_count: pd.DataFrame = None,
             use_raw: bool = True,
             layer: str = None,
             use_highly_genes: bool = True
->>>>>>> ba940f15
     ):
         super(FindMarker, self).__init__(data=data, groups=groups, method=method)
         self.corr_method = corr_method.lower()
@@ -89,13 +82,9 @@
         self.result = {}
         self.result['pct'] = pct
         self.result['pct_rest'] = pct_rest
-<<<<<<< HEAD
-        self.result['mean_count'] = mean_count        
-=======
         self.result['mean_count'] = mean_count
         self.exp_matrix_used = self.data.get_exp_matrix(use_raw=use_raw, layer=layer, only_highly_genes=use_highly_genes)
         self.gene_index_used = self.data.genes.get_index(only_highly_genes=use_highly_genes)
->>>>>>> ba940f15
         self.fit()
 
     @ToolBase.method.setter
@@ -161,21 +150,12 @@
             return
 
         g_index = select_group(groups=g, cluster=group_info, all_groups=all_groups)
-<<<<<<< HEAD
-        g_data = self.data.exp_matrix[g_index]
-        if self.control_groups == 'rest':
-            others_data = self.data.exp_matrix[~g_index]
-        else:
-            others_index = select_group(groups=other_g, cluster=group_info, all_groups=all_groups)
-            others_data = self.data.exp_matrix[others_index]
-=======
         g_data = self.exp_matrix_used[g_index]
         if self.control_groups == 'rest':
             others_data = self.exp_matrix_used[~g_index]
         else:
             others_index = select_group(groups=other_g, cluster=group_info, all_groups=all_groups)
             others_data = self.exp_matrix_used[others_index]
->>>>>>> ba940f15
         if self.method == 't_test':
             result = statistics.ttest(g_data, others_data, self.corr_method)
         elif self.method == 'logreg':
@@ -200,15 +180,9 @@
                 tie_term,
                 g_index
             )
-<<<<<<< HEAD
-        result['genes'] = self.data.gene_names
-        if self.data.genes.real_gene_name is not None:
-            result['gene_name'] = self.data.genes.real_gene_name
-=======
         result['genes'] = self.data.gene_names[self.gene_index_used]
         if self.data.genes.real_gene_name is not None:
             result['gene_name'] = self.data.genes.real_gene_name[self.gene_index_used]
->>>>>>> ba940f15
         result.sort_values(by=self.sort_by, ascending=self.ascending, inplace=True, ignore_index=True)
 
         if self.n_genes != 'all':
@@ -275,52 +249,6 @@
         )
         del self.temp_logres_score
 
-<<<<<<< HEAD
-    # @log_consumed_time
-    # def calc_pct_and_pct_rest(self):
-    #     raw_cells_isin_data = np.isin(self.raw_data.cell_names, self.data.cell_names)
-    #     raw_genes_isin_data = np.isin(self.raw_data.gene_names, self.data.gene_names)
-    #     raw_exp_matrix = self.raw_data.exp_matrix[np.ix_(raw_cells_isin_data, raw_genes_isin_data)]
-    #     exp_matrix_one_hot = (raw_exp_matrix > 0).astype(np.uint8)
-    #     cluster_result: pd.DataFrame = self.groups.copy()
-    #     cluster_result.reset_index(drop=True, inplace=True)
-    #     cluster_result.reset_index(inplace=True)
-    #     cluster_result.sort_values(by=['group', 'index'], inplace=True)
-    #     group_index = cluster_result.groupby('group').agg(cell_index=('index', list))
-    #     group_check = group_index.apply(lambda x: 1 if len(x[0]) <= 0 else 0, axis=1, result_type='broadcast')
-    #     group_empty_index_list = group_check[group_check['cell_index'] == 1].index.tolist()
-    #     group_index.drop(index=group_empty_index_list, inplace=True)
-
-    #     def _calc(a, exp_matrix_one_hot):
-    #         cell_index = a[0]
-    #         if isinstance_ndarray:
-    #             sub_exp = exp_matrix_one_hot[cell_index].sum(axis=0)
-    #             sub_exp_rest = exp_matrix_one_hot_number - sub_exp
-    #         else:
-    #             sub_exp = exp_matrix_one_hot[cell_index].sum(axis=0).A[0]
-    #             sub_exp_rest = exp_matrix_one_hot_number - sub_exp
-    #         sub_pct = sub_exp / len(cell_index)
-    #         sub_pct_rest = sub_exp_rest / (cell_names_size - len(cell_index))
-    #         return sub_pct, sub_pct_rest
-
-    #     cell_names_size = self.data.cell_names.size
-    #     exp_matrix_one_hot_number = exp_matrix_one_hot.sum(axis=0)
-    #     isinstance_ndarray = isinstance(exp_matrix_one_hot, np.ndarray)
-    #     if not isinstance_ndarray:
-    #         exp_matrix_one_hot_number = exp_matrix_one_hot_number.A[0]
-    #     pct_all = np.apply_along_axis(_calc, 1, group_index.values, exp_matrix_one_hot)
-    #     pct = pd.DataFrame(pct_all[:, 0], columns=self.data.gene_names, index=group_index.index).T
-    #     pct_rest = pd.DataFrame(pct_all[:, 1], columns=self.data.gene_names, index=group_index.index).T
-    #     pct.columns.name = None
-    #     pct.reset_index(inplace=True)
-    #     pct.rename(columns={'index': 'genes'}, inplace=True)
-    #     pct_rest.columns.name = None
-    #     pct_rest.reset_index(inplace=True)
-    #     pct_rest.rename(columns={'index': 'genes'}, inplace=True)
-    #     return pct, pct_rest
-
-=======
->>>>>>> ba940f15
     def logres_score(self):
         from ..algorithm.statistics import logreg
         x = self.exp_matrix_used
