--- conflicted
+++ resolved
@@ -10,10 +10,7 @@
     2021/05/20 rst supplement. by: qindanhua.
     2021/06/20 adjust for restructure base class . by: qindanhua.
 """
-<<<<<<< HEAD
-=======
 from joblib import cpu_count
->>>>>>> 6ec03ae0
 from natsort import natsorted
 import pandas as pd
 
@@ -204,53 +201,6 @@
         if self.case_groups == 'all' and self.control_groups == 'rest' and self.method == 'logreg':
             self.temp_logres_score = self.logres_score()
         self.result['pct'], self.result['pct_rest'] = self.calc_pct_and_pct_rest()
-<<<<<<< HEAD
-
-        for g in tqdm(case_groups, desc='Find marker gene: '):
-            if self.control_groups == 'rest':
-                other_g = all_groups.copy()
-                other_g.remove(g)
-                other_g = list(other_g)
-            else:
-                other_g = self.control_groups.copy()
-                if g in other_g:
-                    other_g.remove(g)
-            if len(other_g) <= 0:
-                continue
-            # self.logger.info('start to select group')
-            g_data, g_index = select_group(st_data=self.data, groups=g, cluster=group_info)
-            other_data, _ = select_group(st_data=self.data, groups=other_g, cluster=group_info)
-            # self.logger.info('end selelct group')
-            if self.method == 't_test':
-                result = statistics.ttest(g_data, other_data, self.corr_method)
-            elif self.method == 'logreg':
-                if logres_score is None:
-                    logres_score = self.logres_score()
-                result = self.run_logres(logres_score, g_data, other_data, g)
-            else:
-                if self.control_groups != 'rest' and self.tie_term:
-                    xy = np.concatenate((g_data.values, other_data.values), axis=-1)
-                    ranks = stats.rankdata(xy, axis=-1)
-                    tie_term = mannwhitneyu.cal_tie_term(ranks)
-                result = statistics.wilcoxon(g_data, other_data, self.corr_method, ranks, tie_term, g_index)
-            result['genes'] = self.data.gene_names
-            result.sort_values(by=self.sort_by, ascending=self.ascending, inplace=True)
-
-
-            if self.n_genes != 'all':
-                if self.n_genes == 'auto':
-                    to = int(10000 / len(case_groups) ** 2)
-                else:
-                    to = self.n_genes
-                to = min(max(to, 1), 50)
-                result = result[:to]
-
-            if self.control_groups != 'rest':
-                control_str = '-'.join(other_g)
-            self.result[f"{g}.vs.{control_str}"] = result
-            self.result[f"{g}.vs.{control_str}"]['pct'] = self.result['pct'].iloc[result.index][g].values
-            self.result[f"{g}.vs.{control_str}"]['pct_rest'] = self.result['pct_rest'].iloc[result.index][g].values
-=======
         from joblib import Parallel, delayed
         self.len_case_groups = len(case_groups)
         n_jobs = min(cpu_count(), self.n_jobs)
@@ -259,7 +209,6 @@
             for g in case_groups
         )
         del self.temp_logres_score
->>>>>>> 6ec03ae0
 
     @log_consumed_time
     def calc_pct_and_pct_rest(self):
