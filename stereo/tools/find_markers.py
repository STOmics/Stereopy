--- conflicted
+++ resolved
@@ -88,14 +88,7 @@
         group_info = self.groups
         all_groups = set(group_info['group'].values)
         case_groups = all_groups if self.case_groups == 'all' else set(self.case_groups)
-<<<<<<< HEAD
-        # all_group_result = pd.DataFrame(columns=['genes', 'scores', 'pvalues', 'pvalues_adj', 'log2fc', 'group'])
         all_group_result = []
-=======
-        control_str = self.control_group if isinstance(self.control_group, str) else \
-            '-'.join([str(i) for i in self.control_group])
-        all_res = None
->>>>>>> ba31a3e1
         for g in tqdm(case_groups, desc='Find marker gene: '):
             if self.control_group == 'rest':
                 other_g = all_groups.copy()
@@ -109,19 +102,10 @@
                 result = t_test(g_data, other_data, self.corr_method)
             else:
                 result = wilcoxon_test(g_data, other_data, self.corr_method)
-<<<<<<< HEAD
             result['group'] = g + '_vs_' + 'rest'
             all_group_result.append(result)
         all_result = pd.concat(all_group_result, ignore_index=True)
         self.result.matrix = all_result
-=======
-            result['groups'] = f"{g}.vs.{control_str}"
-            if all_res is None:
-                all_res = result
-            else:
-                all_res = pd.concat([all_res, result])
-        self.result.matrix = all_res
->>>>>>> ba31a3e1
         return self.result.matrix
 
     @staticmethod
