--- conflicted
+++ resolved
@@ -6,20 +6,6 @@
 """
 from random import randint
 from typing import Optional, Union, Sequence
-<<<<<<< HEAD
-
-import numpy as np
-import matplotlib.pyplot as plt
-from matplotlib import gridspec
-
-from .plot_base import PlotBase
-from ..log_manager import logger
-from stereo.config import StereoConfig
-from .scatter import base_scatter, multi_scatter, marker_gene_volcano, highly_variable_genes
-
-conf = StereoConfig()
-
-=======
 from functools import partial, wraps
 # import colorcet as cc
 import panel as pn
@@ -59,7 +45,6 @@
         else:
             fig.savefig(out_path, bbox_inches='tight')
     return wrapped
->>>>>>> ed9e4e22
 
 class PlotCollection:
     """
@@ -151,10 +136,6 @@
             'bins': self.data.cell_names,
             'group': np.array(res['group'])
         })
-<<<<<<< HEAD
-
-=======
->>>>>>> ed9e4e22
         fig = interact_spatial_cluster_annotation(self.data, df, res_marker_gene, res_key, width=width, height=height)
         if not inline:
             fig.show()
@@ -307,7 +288,7 @@
             **kwargs
         )
         return fig
-    
+
     @download
     def spatial_scatter_by_gene(
             self,
@@ -368,7 +349,7 @@
             **kwargs
         )
         return fig
-    
+
     @download
     def gaussian_smooth_scatter_by_gene(
             self,
@@ -633,7 +614,7 @@
             group_list = np.where(group_list == group_id, group_id, 0)
             palette = ['#B3CDE3', '#FF7F00']
             kwargs['show_legend'] = False
-            
+
         fig = base_scatter(
             self.data.position[:, 0],
             self.data.position[:, 1],
