#!/usr/bin/env python3
# coding: utf-8
"""
@author: Ping Qiu  qiuping1@genomics.cn
@last modified by: Ping Qiu
@file:scatter.py
@time:2021/04/14

change log:
    2021/07/12 params change. by: qindanhua.
"""
from matplotlib.cm import get_cmap
import matplotlib.pyplot as plt
from matplotlib.colors import ListedColormap, to_hex, Normalize, LinearSegmentedColormap
from matplotlib import gridspec
from matplotlib.axes import Axes
from matplotlib.path import Path
from matplotlib.patches import PathPatch
import numpy as np
import pandas as pd
from scipy.sparse import issparse
from typing import Optional, Union
import seaborn as sns
from ..stereo_config import stereo_conf


def base_scatter(
        x: Optional[Union[np.ndarray, list]],
        y: Optional[Union[np.ndarray, list]],
        hue: Optional[Union[np.ndarray, list]] = None,
        ax=None,
        title: str = None,
        x_label: str = None,
        y_label: str = None,
        color_bar: bool = False,
        color_bar_reverse: bool = False,
        bad_color: str = "lightgrey",
        dot_size: int = None,
        marker: str = 's',
        palette: Optional[Union[str, list]] = 'stereo_30',
        invert_y: bool = True,
        legend_ncol=2,
        show_legend=True,
        show_ticks=False,
        vmin=None,
        vmax=None,
        SegmentedColormap=None,
        hue_order=None,
        width=None,
        height=None,
        show_plotting_scale=False,
        plotting_scale_width=2000,
        data_resolution=None,
        data_bin_offset=1,
):  # scatter plot, Expression matrix spatial distribution after clustering
    """
    scatter plotter

    :param invert_y: whether to invert y-axis.
    :param x: x position values
    :param y: y position values
    :param hue: each dot's values, use for color set, eg. ['1', '3', '1', '2']
    :param ax: matplotlib Axes object
    :param title: figure title
    :param x_label: x label
    :param y_label: y label
    :param color_bar: show color bar or not, color_values must be int array or list when color_bar is True
    :param color_bar_reverse: if True, reverse the color bar, defaults to False
    :param bad_color: the name list of clusters to show.
    :param dot_size: marker size.
    :param palette: customized colors
    :param legend_ncol: number of legend columns
    :param show_legend
    :param show_ticks
    :param vmin:
    :param vmax:

    :return: matplotlib Axes object

    color_values must be int array or list when color_bar is True

    """
    if not ax:
        if width is None or height is None:
            figsize = (7, 7)
        else:
            width = width / 100 if width >= 100 else 7
            height = height / 100 if height >= 100 else 7
            figsize = (width, height)
        _, ax = plt.subplots(figsize=figsize)
    dot_size = 120000 / len(hue) if dot_size is None else dot_size
    # add a color bar

    if color_bar:
        colors = stereo_conf.linear_colors(palette, reverse=color_bar_reverse)
        cmap = ListedColormap(colors)
        cmap.set_bad(bad_color)

        sns.scatterplot(x=x, y=y, hue=hue, ax=ax, palette=cmap, size=hue, linewidth=0, marker=marker,
                        sizes=(dot_size, dot_size), vmin=vmin, vmax=vmax)
        if vmin is None and vmax is None:
            norm = plt.Normalize(hue.min(), hue.max())
            sm = plt.cm.ScalarMappable(cmap=cmap, norm=norm)
            sm.set_array([])
            ax.figure.colorbar(sm)
        if ax.legend_ is not None:
            ax.legend_.remove()
    else:
        from natsort import natsorted
        import collections
        g = natsorted(set(hue))
        if hue_order is not None:
            g = hue_order
        colors = stereo_conf.get_colors(palette)
        color_dict = collections.OrderedDict(dict([(g[i], colors[i]) for i in range(len(g))]))
<<<<<<< HEAD
        sns.scatterplot(x=x, y=y, hue=hue, hue_order=g, linewidth=0, marker="s",
=======
        sns.scatterplot(x=x, y=y, hue=hue, hue_order=g, linewidth=0, marker=marker,
>>>>>>> 76a68d99
                        palette=color_dict, size=hue, sizes=(dot_size, dot_size), ax=ax)
        handles, labels = ax.get_legend_handles_labels()
        ax.legend_.remove()
        ax.legend(handles, labels, ncol=legend_ncol, bbox_to_anchor=(1.02, 1),
                  loc='upper left', borderaxespad=0, frameon=False)
        for lh in ax.legend_.legendHandles:
            lh.set_alpha(1)
            lh._sizes = [40]
    
    ax.set_title(title, fontsize=18, fontweight='bold')
    ax.set_ylabel(y_label, fontsize=15)  # set y-axis labels
    ax.set_xlabel(x_label, fontsize=15)  # set x-axis labels

    if invert_y:
        ax.invert_yaxis()

    if show_plotting_scale:
        min_x, max_x = np.min(x).astype(int), np.max(x).astype(int)
        min_y, max_y = np.min(y).astype(int), np.max(y).astype(int)

        ax_left, ax_right = ax.get_xlim()
        ax_bottom, ax_top = ax.get_ylim()

<<<<<<< HEAD
        plotting_scale_height = 200
=======
        plotting_scale_height = plotting_scale_width / 10
>>>>>>> 76a68d99

        horizontal_start_x = min_x
        bin_count = plotting_scale_width // data_bin_offset

        horizontal_end_x = horizontal_start_x + (bin_count - 1) * data_bin_offset
        horizontal_text_location_x = horizontal_start_x + plotting_scale_width / 2

        vertical_x_location = min_x - plotting_scale_height * 2
        vertical_text_location_x = vertical_x_location - plotting_scale_height
        # new_ax_left = vertical_text_location_x - plotting_scale_height * 3
        # ax.set_xlim(left=new_ax_left)
        if invert_y:
            horizontal_y_location = min_y - plotting_scale_height * 2
            vertical_start_y = min_y
            vertical_end_y = vertical_start_y + (bin_count - 1) * data_bin_offset
            vertical_text_location_y = vertical_start_y + plotting_scale_width / 2
            vertices = [
                (horizontal_start_x, horizontal_y_location - plotting_scale_height),
                (horizontal_start_x, horizontal_y_location),
                (horizontal_end_x, horizontal_y_location),
                (horizontal_end_x, horizontal_y_location - plotting_scale_height),
            ]
            horizontal_text_location_y = horizontal_y_location - plotting_scale_height
            # new_ax_top = horizontal_text_location_y - plotting_scale_height * 3
            # ax.set_ylim(top=new_ax_top)
        else:
            horizontal_y_location = max_y + plotting_scale_height * 2
            vertical_start_y = max_y
            vertical_end_y = vertical_start_y - (bin_count - 1) * data_bin_offset
            vertical_text_location_y = vertical_start_y - plotting_scale_width / 2
            vertices = [
                (horizontal_start_x, horizontal_y_location + plotting_scale_height),
                (horizontal_start_x, horizontal_y_location),
                (horizontal_end_x, horizontal_y_location),
                (horizontal_end_x, horizontal_y_location + plotting_scale_height),
            ]
            horizontal_text_location_y = horizontal_y_location + plotting_scale_height
            # new_ax_top = horizontal_text_location_y + plotting_scale_height * 3
            # ax.set_ylim(top=new_ax_top)

        vertices.extend([
            (vertical_x_location - plotting_scale_height, vertical_start_y),
            (vertical_x_location, vertical_start_y),
            (vertical_x_location, vertical_end_y),
            (vertical_x_location - plotting_scale_height, vertical_end_y)
        ])
        codes = [Path.MOVETO, Path.LINETO, Path.LINETO, Path.LINETO, Path.MOVETO, Path.LINETO, Path.LINETO, Path.LINETO]
        path = Path(vertices, codes)
        patch = PathPatch(path, facecolor='none', lw=2)
        ax.add_patch(patch)

        real_length = data_resolution * bin_count
        unit = 'nm'
        if real_length >= 1e9:
            real_length /= 1e9
            unit = 'm'
        elif real_length >= 1e6:
            real_length /= 1e6
            unit = 'mm'
        elif real_length >= 1e3:
            real_length /= 1e3
            unit = 'um'

                
        t1 = ax.text(
                x=horizontal_text_location_x,
                y=horizontal_text_location_y,
                s=f"{real_length}{unit}",
                # fontsize='small',
                rotation=0,
                horizontalalignment='center',
                verticalalignment='bottom'
        )
        t2 = ax.text(
                x=vertical_text_location_x,
                y=vertical_text_location_y,
                s=f"{real_length}{unit}",
                # fontsize='small',
                rotation=90,
                # rotation_mode='anchor',
                horizontalalignment='right',
                verticalalignment='center'
        )
        renderer = ax.get_figure().canvas.get_renderer()
        bbox  = t1.get_window_extent(renderer)
        trans = ax.transData.inverted()
        t1_top_left = trans.transform_point((bbox.x0, bbox.y1))
        if invert_y:
            if t1_top_left[1] <= ax_top:
                new_ax_top = ax_top - plotting_scale_height * 4
                ax.set_ylim(top=new_ax_top)
        else:
            if t1_top_left[1] >= ax_top:
                new_ax_top = ax_top + plotting_scale_height * 4
                ax.set_ylim(top=new_ax_top)

        bbox  = t2.get_window_extent(renderer)
        trans = ax.transData.inverted()
        t2_top_left = trans.transform_point((bbox.x0, bbox.y1))
        if t2_top_left[0] <= ax_left:
            new_ax_lef = ax_left - plotting_scale_height * 4
            ax.set_xlim(left=new_ax_lef)


    if not show_legend:
        ax.legend_.remove()

    if not show_ticks:
        ax.set_aspect('equal', adjustable='datalim')
        ax.set_yticks([])
        ax.set_xticks([])
    
    return ax.get_figure()


def multi_scatter(
        x,
        y,
        hue: Union[np.ndarray, list] = None,
        ncols: int = 2,
        title: Union[list, np.ndarray] = None,
        x_label: Union[list, np.ndarray] = None,
        y_label: Union[list, np.ndarray] = None,
        color_bar: bool = False,
        color_bar_reverse: bool = False,
        bad_color: str = "lightgrey",
        dot_size: int = None,
        palette: Optional[Union[np.ndarray, list, str]] = 'stereo',
        vmin=None,
        vmax=None,
        width=None,
        height=None,
        show_plotting_scale=False,
        data_resolution=None,
        **kwargs
):
    """
    plot multiple scatters

    :param x: x position values
    :param y: y position values
    :param hue: each dot's values, use for color set, eg. ['1', '3', '1', '2']
    :param ncols number of figure columns
    :param title: figure title
    :param x_label: x label
    :param y_label: y label
    :param color_bar: show color bar or not, color_values must be int array or list when color_bar is True
    :param bad_color: the name list of clusters to show.
    :param dot_size: marker size.
    :param palette: customized colors
    :param vmin:
    :param vmax:

    :return: matplotlib Axes object

    """
    hue_length = len(hue) if isinstance(hue, list) else hue.shape[0]
    ncols = min(ncols, hue_length)
    nrows = np.ceil(hue_length / ncols).astype(int)
    # each panel will have the size of rcParams['figure.figsize']
    if width is None or height is None:
        figsize = (ncols * 10, nrows * 8)
    else:
        width = width / 100 if width >= 100 else ncols * 8
        height = height / 100 if height >= 100 else nrows * 8
        figsize = (width, height)
    fig = plt.figure(figsize=figsize)
    left = 0.2 / ncols
    bottom = 0.13 / nrows
    axs = gridspec.GridSpec(
        nrows=nrows,
        ncols=ncols,
        left=left,
        right=1 - (ncols - 1) * left - 0.01 / ncols,
        bottom=bottom,
        top=1 - (nrows - 1) * bottom - 0.1 / nrows,
        # hspace=hspace,
        # wspace=wspace,
    )
    for i, cv in enumerate(hue):
        if issparse(cv):
            cv = cv.toarray()[0]
        ax: Axes = fig.add_subplot(axs[i])  # ax = plt.subplot(axs[i]) || ax = fig.add_subplot(axs[1, 1]))
        base_scatter(x, y, cv,
                     ax=ax,
                     title=title[i] if title is not None else None,
                     x_label=x_label[i] if x_label is not None else None,
                     y_label=y_label[i] if y_label is not None else None,
                     color_bar=color_bar,
                     color_bar_reverse=color_bar_reverse,
                     bad_color=bad_color,
                     dot_size=dot_size,
                     palette=palette,
                     vmin=vmin,
                     vmax=vmax,
                     show_plotting_scale=show_plotting_scale,
                     data_resolution=data_resolution,
                     **kwargs
                     )
    return fig


def volcano(
        data: Optional[pd.DataFrame], x: Optional[str], y: Optional[str], hue: Optional[str],
        hue_order=('down', 'normal', 'up'),
        palette=("#377EB8", "grey", "#E41A1C"),
        alpha=1, s=15,
        label: Optional[str] = None, text_visible: Optional[str] = None,
        x_label='log2(fold change)', y_label='-log10(pvalue)',
        vlines=True, cut_off_pvalue=0.01, cut_off_logFC=1,
        width=None, height=None
):
    """
    volcano plot

    :param data: data frame
    :param x: key in data, variables that specify positions on the x axes.
    :param y: key in data, variables that specify positions on the y axes.
    :param hue: key in data, variables that specify maker gene.
    :param hue_order:
    :param palette: color set
    :param alpha: visible alpha
    :param s: dot size
    :param label: key in data, variables that specify dot label
    :param text_visible: key in data, variables that specify to show this dot's label or not
    :param x_label:
    :param y_label:
    :param cut_off_pvalue: used when plot vlines
    :param cut_off_logFC: used when plot vlines
    :param vlines: plot vlines or not
    :return:
    """
    if width is None or height is None:
        width, height = 6, 6
    else:
        width = width / 100 if width >= 100 else 6
        height = height / 100 if height >= 100 else 6
    fig, ax = plt.subplots(figsize=(width, height))
    ax: Axes = sns.scatterplot(
        data=data,
        x=x, y=y, hue=hue,
        hue_order=hue_order,
        palette=palette,
        alpha=alpha, s=s,
        ax=ax
    )
    # ax.figure.set_size_inches(width, height)
    ax.spines['right'].set_visible(False)  # remove right border
    ax.spines['top'].set_visible(False)  # remove top border
    ax.set_ylabel(y_label, fontweight='bold')  # set y-axis labels
    ax.set_xlabel(x_label, fontweight='bold')  # set x-axis labels

    if vlines:
        xmin = int(data['x'].min())
        xmax = int(np.percentile(np.array(data['x']), [90])[0])
        ymin = int(data['y'].min())
        ymax = int(np.percentile(np.array(data['y']), [90])[0])
        ax.vlines(-cut_off_logFC, ymin, ymax, color='dimgrey', linestyle='dashed', linewidth=1)  # draw vertical lines
        ax.vlines(cut_off_logFC, ymin, ymax, color='dimgrey', linestyle='dashed', linewidth=1)  # draw vertical lines
        ax.hlines(-np.log10(cut_off_pvalue), xmin, xmax, color='dimgrey', linestyle='dashed', linewidth=1)  # draw vertical lines
        # ax.set_xticks(range(xmin, xmax, 4))# set x-axis labels
        # ax.set_yticks(range(ymin, ymax, 2))# set y-axis labels
    if label and text_visible:
        data = data[data[text_visible]]
        for _, row in data.iterrows():
            ax.text(
                row[x] + 0.01,
                row[y],
                row[label],
                horizontalalignment='left',
                size='medium',
                color='black',
                # weight='semibold'
            )
    return fig


def marker_gene_volcano(
        data,
        text_genes=None,
        cut_off_pvalue=0.01,
        cut_off_logFC=1,
        **kwargs
):
    df = data
    if 'log2fc' not in df.columns or 'pvalues' not in df.columns:
        raise ValueError(f'data frame should content log2fc and pvalues columns')
    df['x'] = df['log2fc']
    df['y'] = -df['pvalues'].apply(np.log10)
    df.loc[(df.x > cut_off_logFC) & (df.pvalues < cut_off_pvalue), 'group'] = 'up'
    df.loc[(df.x < -cut_off_logFC) & (df.pvalues < cut_off_pvalue), 'group'] = 'down'
    df.loc[(df.x >= -cut_off_logFC) & (df.x <= cut_off_logFC) | (df.pvalues >= cut_off_pvalue), 'group'] = 'normal'
    if text_genes is not None:
        # df['text'] = df['group'] == 'up'
        df['label'] = df['genes'].isin(text_genes)
        fig = volcano(df, x='x', y='y', hue='group', label='genes', text_visible='label',
                     cut_off_pvalue=cut_off_pvalue,
                     cut_off_logFC=cut_off_logFC,
                     **kwargs)
    else:
        fig = volcano(df, x='x', y='y', hue='group',
                     cut_off_pvalue=cut_off_pvalue, cut_off_logFC=cut_off_logFC,
                     **kwargs)
    return fig


def highly_variable_genes(
        data: Optional[pd.DataFrame],
        width: int = None,
        height: int = None
):
    """
    scatter of highly variable genes

    :param data: pd.DataFrame

    :return: figure object
    """
    seurat_v3_flavor = "variances_norm" in data.columns
    if seurat_v3_flavor:
        y_label = 'variances'
    else:
        y_label = 'dispersions'
    data['gene type'] = ['highly variable genes' if i else 'other genes' for i in data['highly_variable']]
    if width is None or height is None:
        width, height = 12, 6
        height = 6
    else:
        width = width / 100 if width >= 100 else 12
        height = height / 100 if height >= 100 else 6
    fig = plt.figure(figsize=(width, height), clear=True)
    ax1 = fig.add_subplot(121)
    ax2 = fig.add_subplot(122)
    sns.scatterplot(x="means", y=y_label + '_norm',
                    hue='gene type',
                    hue_order=('highly variable genes', 'other genes'),
                    palette=("black", "#ccc"),
                    alpha=1,
                    s=15,
                    data=data, ax=ax1
                    )
    sns.scatterplot(x="means", y=y_label,
                    hue='gene type',
                    hue_order=('highly variable genes', 'other genes'),
                    palette=("black", "#ccc"),
                    alpha=1,
                    s=15,
                    data=data, ax=ax2
                    )
    ax1.set_xlabel('mean expression of genes', fontsize=15)
    ax1.set_ylabel('dispersions of genes (normalized)', fontsize=15)
    ax2.set_xlabel('mean expression of genes', fontsize=15)
    ax2.set_ylabel('dispersions of genes (not normalized)', fontsize=15)
    return fig<|MERGE_RESOLUTION|>--- conflicted
+++ resolved
@@ -113,11 +113,7 @@
             g = hue_order
         colors = stereo_conf.get_colors(palette)
         color_dict = collections.OrderedDict(dict([(g[i], colors[i]) for i in range(len(g))]))
-<<<<<<< HEAD
-        sns.scatterplot(x=x, y=y, hue=hue, hue_order=g, linewidth=0, marker="s",
-=======
         sns.scatterplot(x=x, y=y, hue=hue, hue_order=g, linewidth=0, marker=marker,
->>>>>>> 76a68d99
                         palette=color_dict, size=hue, sizes=(dot_size, dot_size), ax=ax)
         handles, labels = ax.get_legend_handles_labels()
         ax.legend_.remove()
@@ -141,11 +137,7 @@
         ax_left, ax_right = ax.get_xlim()
         ax_bottom, ax_top = ax.get_ylim()
 
-<<<<<<< HEAD
-        plotting_scale_height = 200
-=======
         plotting_scale_height = plotting_scale_width / 10
->>>>>>> 76a68d99
 
         horizontal_start_x = min_x
         bin_count = plotting_scale_width // data_bin_offset
