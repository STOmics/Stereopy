--- conflicted
+++ resolved
@@ -358,11 +358,7 @@
 
     def __init__(
             self,
-<<<<<<< HEAD
-            data: Union[spmatrix, np.ndarray],
-=======
             data: StereoExpData,
->>>>>>> ba940f15
             marker_genes_res: dict,
     ):
         self.data = data
@@ -396,11 +392,7 @@
         #     self.data, self.marker_genes_parameters['cluster_res_key'], kind='mean')
         
         for g in groups:
-<<<<<<< HEAD
-            if 'mean_count' not in marker_genes_res_dict[g].columns:
-=======
             if g in marker_genes_res_dict and 'mean_count' not in marker_genes_res_dict[g].columns:
->>>>>>> ba940f15
                 genes = marker_genes_res_dict[g].index
                 marker_genes_res_dict[g]['mean_count'] = mean_expressin_in_group[g].loc[genes].to_numpy()
             dot_size = pct[g].loc[gene_names].to_numpy() * 100
@@ -459,11 +451,7 @@
             sort_by = 'log2fc'
         marker_genes_res_dict = self._store_marker_genes_result_by_group()
         mean_expressin_in_group = pipeline_utils.cell_cluster_to_gene_exp_cluster(
-<<<<<<< HEAD
-            self.data, self.marker_genes_parameters['cluster_res_key'], kind='mean')
-=======
             self.data, self.marker_genes_parameters['cluster_res_key'], kind='mean', filter_raw=False)
->>>>>>> ba940f15
         for mg_key in marker_genes_group_keys:
             if genes is None:
                 isin = self.marker_genes_res[mg_key]['genes'].isin(self.data.gene_names)
@@ -623,16 +611,11 @@
             self._create_plot_scatter_data(markers_num, genes, groups, values_to_plot, sort_by)
 
         if width is None or height is None:
-<<<<<<< HEAD
-            main_area_width, main_area_height = self.__category_width * len(gene_names), self.__category_height * len(
-                group_names)
-=======
             main_area_width = self.__category_width * len(gene_names)
             if len(group_names) < 5:
                 main_area_height = self.__category_height * 6
             else:
                 main_area_height = self.__category_height * len(group_names)
->>>>>>> ba940f15
         else:
             width /= 100
             height /= 100
