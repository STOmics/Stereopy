--- conflicted
+++ resolved
@@ -1,4 +1,3 @@
-<<<<<<< HEAD
 #!/usr/bin/env python3
 # coding: utf-8
 """
@@ -18,6 +17,7 @@
 import holoviews.operation.datashader as hd
 from stereo.log_manager import logger
 import copy
+import matplotlib.colors as mcolors
 import matplotlib.colors as mcolors
 # import time
 # from holoviews.element.selection import spatial_select_columnar
@@ -167,171 +167,4 @@
         if inline:
             return self.figure
         else:
-            self.figure.show()
-=======
-#!/usr/bin/env python3
-# coding: utf-8
-"""
-@author: qindanhua@genomics.cn
-@time:2021/08/04
-"""
-import pandas as pd
-import numpy as np
-from colorcet import palette
-from holoviews.selection import link_selections
-import holoviews as hv
-import hvplot.pandas
-import panel as pn
-import param
-import io
-from typing import Optional
-import holoviews.operation.datashader as hd
-from stereo.log_manager import logger
-import copy
-import matplotlib.colors as mcolors
-
-colormaps = {n: palette[n] for n in ['rainbow', 'fire', 'bgy', 'bgyw', 'bmy', 'gray', 'kbc', 'CET_D4']}
-link = link_selections.instance()
-pn.param.ParamMethod.loading_indicator = True
-
-stmap_colors = ['#0c3383', '#0a88ba', '#f2d338', '#f28f38', '#d91e1e']
-nodes = [0.0, 0.25, 0.50, 0.75, 1.0]
-mycmap = mcolors.LinearSegmentedColormap.from_list("mycmap", list(zip(nodes, stmap_colors)))
-color_list = [mcolors.rgb2hex(mycmap(i)) for i in range(mycmap.N)]
-colormaps['stereo'] = color_list
-
-
-class InteractiveScatter:
-    """
-    Interactive scatter
-    """
-    def __init__(
-            self,
-            data,
-            width: Optional[int] = 680, height: Optional[int] = 500,
-            bgcolor='#2F2F4F',
-            # bgcolor='#333333'
-    ):
-        self.data = data
-        self.width = width
-        self.height = height
-        self.bgcolor = bgcolor
-        # self.link = link_selections.instance()
-        self.scatter_df = pd.DataFrame({
-            # 'cell': self.data.cell_names,
-            'x': self.data.position[:, 0],
-            'y': self.data.position[:, 1],
-            # 'count': np.array(self.data.exp_matrix.sum(axis=1))[:, 0],
-            'count': np.array(self.data.exp_matrix.sum(axis=1))[:, 0] if self.data.cells.total_counts is None else self.data.cells.total_counts
-        })
-        self.selected_exp_data = None
-        self.drop_checkbox = pn.widgets.Select(
-            name='method',
-            options={'keep selected point': False, 'drop selected point': True},
-            width=150
-        )
-        self.bin_select = pn.widgets.Select(
-            name='bin size',
-            options=[1, 10, 20],
-            width=100,
-            # disable=True
-        )
-        self.download = pn.widgets.Button(
-            # filename='exp_matrix.csv',
-            name='export',
-            # loading=True,
-            # callback=self._download_callback,
-            button_type="primary",
-            width=100
-        )
-        self.download.on_click(self._download_callback)
-        self.figure = self.interact_scatter()
-
-    def generate_selected_expr_matrix(self, selected_pos, drop=False):
-        if selected_pos is not None:
-            # selected_index = np.isin(self.data.cell_names, selected_pos)
-            selected_index = self.scatter_df.index.drop(selected_pos) if drop else selected_pos
-            data_temp = copy.deepcopy(self.data)
-            self.selected_exp_data = data_temp.sub_by_index(
-                cell_index=selected_index)
-        else:
-            self.selected_exp_data = None
-
-    @param.depends(link.param.selection_expr)
-    def _download_callback(self, _):
-        self.download.loading = True
-        sio = io.StringIO()
-        # selected_pos = hv.Dataset(self.scatter_df).select(link.selection_expr).data[['cell']].values
-        selected_pos = hv.Dataset(self.scatter_df).select(link.selection_expr).data.index
-
-        self.generate_selected_expr_matrix(selected_pos, self.drop_checkbox.value)
-        logger.info(f'generate a new StereoExpData')
-
-        # download expression matrix
-        # print('tocsv')
-        # self.selected_exp_data.to_df().to_csv(sio, index=False)
-        # print(time.strftime("%Y-%m-%d %H:%M:%S", time.localtime()))
-        # sio.seek(0)
-        self.download.loading = False
-        # return sio
-
-    def interact_scatter(self):
-        pn.extension()
-        hv.extension('bokeh')
-        cmap = pn.widgets.Select(value=colormaps['stereo'], options=colormaps, name='color theme', width=200)
-        # alpha = pn.widgets.FloatSlider(value=1)
-        reverse_colormap = pn.widgets.Checkbox(name='reverse_colormap')
-        scatter_df = self.scatter_df
-        # dot_size = self.dot_size
-        bgcolor = self.bgcolor
-        width, height = self.width, self.height
-        @pn.depends(cmap, reverse_colormap)
-        def _df_plot(cmap_value, reverse_cm_value):
-            cmap_value = cmap_value if not reverse_cm_value else cmap_value[::-1]
-            return link(scatter_df.hvplot.scatter(
-                x='x', y='y', c='count', cnorm='eq_hist',
-                cmap=cmap_value,
-                width=width, height=height,
-                padding=(0.1, 0.1),
-                # rasterize=True,
-                datashade=True,
-                dynspread=True,
-                # tools=['undo', 'redo'],
-
-            ).opts(
-                bgcolor=bgcolor,
-                invert_yaxis=True,
-                aspect='equal',
-            ), selection_mode='union')
-
-        @param.depends(link.param.selection_expr)
-        def _selection_table(_):
-            # print(link.selection_expr)
-            return hv.element.Table(hv.Dataset(scatter_df).select(link.selection_expr)).opts(width=300, height=200)
-
-        self.figure = pn.Column(
-            pn.Row(cmap, reverse_colormap),
-            pn.Row(
-                _df_plot,
-                pn.Column(
-                    # pn.panel(pn.bind(random_plot, button), loading_indicator=True),
-                    _selection_table,
-                    pn.Column(
-                        "above in the table is selected points, pick or drop them to generate a new StereoExpData",
-                        pn.Row(
-                            self.drop_checkbox,
-                            # self.bin_select
-                        ),
-                        'export selected data a new StereoExpData object',
-                        self.download,
-                    ),
-                ))
-        )
-        return self.figure
-
-    def show(self, inline=True):
-        if inline:
-            return self.figure
-        else:
-            self.figure.show()
->>>>>>> 9a7c5658
+            self.figure.show()