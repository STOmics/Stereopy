--- conflicted
+++ resolved
@@ -17,12 +17,8 @@
     read_gef_info,
     read_seurat_h5ad,
     read_h5ad,
-<<<<<<< HEAD
-    read_h5ms
-=======
     read_h5ms,
     mudata_to_msdata
->>>>>>> ba940f15
 )
 from .writer import (
     write,
