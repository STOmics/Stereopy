--- conflicted
+++ resolved
@@ -224,7 +224,6 @@
     :return: StereoExpData obj.
     """
     data = StereoExpData(file_path=file_path)
-<<<<<<< HEAD
 
     # basic
     # attributes = ["obsm", "varm", "obsp", "varp", "uns", "layers"]
@@ -298,81 +297,6 @@
                 data.tl.raw.genes.gene_name = data.genes.gene_name.copy()
     return data
 
-=======
-
-    # basic
-    # attributes = ["obsm", "varm", "obsp", "varp", "uns", "layers"]
-    # df_attributes = ["obs", "var"]
-
-    with h5py.File(data.file, mode='r') as f:
-
-        if 'raw' not in f.keys():
-            use_raw = False
-
-        for k in f.keys():
-            if k == "raw" or k.startswith("raw."):
-                continue
-            if k == "X":
-                if isinstance(f[k], h5py.Dataset):
-                    data.exp_matrix = h5ad.read_dense_as_sparse(f[k], csr_matrix, 10000)
-                else:
-                    data.exp_matrix = h5ad.read_group(f[k])
-            elif k == "obs":
-                cells_df = h5ad.read_dataframe(f[k])
-                data.cells.cell_name = cells_df.index.values
-                data.cells.total_counts = cells_df['total_counts'] if 'total_counts' in cells_df.keys() else None
-                data.cells.pct_counts_mt = cells_df['pct_counts_mt'] if 'pct_counts_mt' in cells_df.keys() else None
-                data.cells.n_genes_by_counts = cells_df['n_genes_by_counts'] if 'n_genes_by_counts' in cells_df.keys() else None
-                data.position = cells_df[['x', 'y']].to_numpy(dtype=np.uint32)
-                for cluster_key in f['obs']['__categories'].keys():
-                    if cluster_key == 'orig.ident':
-                        continue
-                    data.tl.result[cluster_key] = pd.DataFrame({'bins': data.cells.cell_name, 'group': cells_df[cluster_key].values}) 
-                    data.tl.key_record['cluster'].append(cluster_key)
-            elif k == "var":
-                genes_df = h5ad.read_dataframe(f[k])
-                data.genes.gene_name = genes_df.index.values
-                if 'highly_variable' in genes_df:
-                    data.tl.result['highly_variable_genes'] = pd.DataFrame({
-                        'means': genes_df.means.values,
-                        'dispersions': genes_df.dispersions.values,
-                        'dispersions_norm': genes_df.dispersions_norm.values,
-                        'highly_variable': genes_df.highly_variable.values == 1
-                    }, index=genes_df.index.values)
-                    data.tl.key_record['hvg'].append('highly_variable_genes')
-            elif k == 'obsm':
-                for key in f['obsm'].keys():
-                    if key == 'X_spatial':
-                        continue
-                    if key == 'X_pca':
-                        data.tl.result['pca'] = pd.DataFrame(h5ad.read_dataset(f['obsm']['X_pca']))
-                        data.tl.key_record['pca'].append('pca')
-                    elif key == 'X_umap':
-                        data.tl.result['umap'] = pd.DataFrame(h5ad.read_dataset(f['obsm']['X_umap']))
-                        data.tl.key_record['umap'].append('umap')
-            else:  # Base case
-                pass
-        if use_raw:
-            data.tl.raw = StereoExpData()
-            if isinstance(f['raw']['X'], h5py.Dataset):
-                data.tl.raw.exp_matrix = h5ad.read_dense_as_sparse(f['raw']['X'], csr_matrix, 10000)
-            else:
-                data.tl.raw.exp_matrix = h5ad.read_group(f['raw']['X'])
-            if 'obs' in f['raw']:
-                cells_df = h5ad.read_dataframe(f[k])
-                data.tl.raw.cells.cell_name = cells_df.index.values
-                data.position = cells_df[['x', 'y']].to_numpy(dtype=np.uint32)
-            else:
-                data.tl.raw.cells.cell_name = data.cells.cell_name.copy()
-                data.tl.raw.position = data.position.copy()
-            if 'var' in f['raw']:
-                genes_df = h5ad.read_dataframe(f['raw']['var'])
-                data.tl.raw.genes.gene_name = genes_df.index.values
-            else:
-                data.tl.raw.genes.gene_name = data.genes.gene_name.copy()
-    return data
-
->>>>>>> 0fc605d6
 @ReadWriteUtils.check_file_exists
 def read_ann_h5ad(file_path, spatial_key: Optional[str] = None):
     """
