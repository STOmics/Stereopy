--- conflicted
+++ resolved
@@ -274,17 +274,12 @@
                     gene_cluster_res_key = f'gene_exp_{res_key}'
                     if ('gene_exp_cluster' not in data.tl.key_record) or (
                             gene_cluster_res_key not in data.tl.key_record['gene_exp_cluster']):
-<<<<<<< HEAD
-                        data.tl.result[gene_cluster_res_key] = cell_cluster_to_gene_exp_cluster(data.tl, res_key)
-                        data.tl.reset_key_record('gene_exp_cluster', gene_cluster_res_key)
-=======
                         # data.tl.result[gene_cluster_res_key] = cell_cluster_to_gene_exp_cluster(data.tl, res_key)
                         # data.tl.reset_key_record('gene_exp_cluster', gene_cluster_res_key)
                         gene_cluster_res = cell_cluster_to_gene_exp_cluster(data.tl, res_key)
                         if gene_cluster_res is not False:
                             data.tl.result[gene_cluster_res_key] = gene_cluster_res
                             data.tl.reset_key_record('gene_exp_cluster', gene_cluster_res_key)
->>>>>>> 76a68d99
                 if analysis_key == 'sct':
                     data.tl.result[res_key] = [
                         {
@@ -480,12 +475,8 @@
         file_path: str,
         spatial_key: Optional[str] = "spatial",
         bin_type: str = None,
-<<<<<<< HEAD
-        bin_size: int = None
-=======
         bin_size: int = None,
         resolution: Optional[int] = 500
->>>>>>> 76a68d99
 ):
     """
     Read the H5ad file in Anndata format of Scanpy, and generate the StereoExpData object.
@@ -558,12 +549,8 @@
 def anndata_to_stereo(
         andata: AnnData,
         use_raw: bool = False,
-<<<<<<< HEAD
-        spatial_key: Optional[str] = None
-=======
         spatial_key: Optional[str] = None,
         resolution: Optional[int] = 500
->>>>>>> 76a68d99
 ):
     """
     Transform the Anndata object into StereoExpData format.
