--- conflicted
+++ resolved
@@ -13,15 +13,9 @@
     2022/02/09  read raw data and result
 """
 from copy import deepcopy
-<<<<<<< HEAD
-from typing import Optional
-from typing import Union
-from natsort import natsorted
-=======
 from typing import Optional, Union, List
 import re
 from pathlib import Path
->>>>>>> ba940f15
 
 import h5py
 import numpy as np
@@ -39,15 +33,11 @@
 from stereo.core.stereo_exp_data import StereoExpData
 from stereo.core.result import _BaseResult
 from stereo.io import h5ad
-<<<<<<< HEAD
-from stereo.io.utils import remove_genes_number, integrate_matrix_by_genes, transform_marker_genes_to_anndata
-=======
 from stereo.io.utils import(
     integrate_matrix_by_genes,
     transform_marker_genes_to_anndata,
     get_gem_comments
 )
->>>>>>> ba940f15
 from stereo.log_manager import logger
 from stereo.utils.read_write_utils import ReadWriteUtils
 
@@ -59,11 +49,7 @@
         bin_type: str = "bins",
         bin_size: int = 100,
         is_sparse: bool = True,
-<<<<<<< HEAD
-        bin_coord_offset: bool = False,
-=======
         center_coordinates: bool = False,
->>>>>>> ba940f15
         gene_name_index: bool = False
 ):
     """
@@ -85,17 +71,6 @@
         the size of bin to merge, when `bin_type` is set to `'bins'`.
     is_sparse
         the expression matrix is sparse matrix, if `True`, otherwise `np.ndarray`.
-<<<<<<< HEAD
-    bin_coord_offset
-        if set it to True, the coordinates of bins are calculated as
-        ((gene_coordinates - min_coordinates) // bin_size) * bin_size + min_coordinates + bin_size/2
-    gene_name_index
-        In a v0.1 gem file, the column geneID is the gene name actually, but in a v0.2,
-        geneID just a ID for genes and there is an additional column called geneName where is the gene name,
-        When the version of gem file is v0.2, set `gene_name_index` to True to set column geneName as index, otherwise,
-        set column geneID, if a v0.1 gem file, `gene_name_index` will be ignored and column geneID is set as index.
-
-=======
     center_coordinates
         if set it to True, the coordinate of each bin will be the center of the bin,
         otherwise, the coordinate of each bin will be the left-top corner of the bin.
@@ -107,7 +82,6 @@
         if **v0.1**, `gene_name_index` will be ignored and the column **geneID** will be set as index,
         regardless of **v0.1** or **v0.2**, the column set as index is stored in `data.gene_names`,
         the index mentioned here is the index of `data.genes`.
->>>>>>> ba940f15
     Returns
     -------------
     An object of StereoExpData.
@@ -139,26 +113,11 @@
     if data.bin_type == 'cell_bins':
         gdf = parse_cell_bin_coor(df)
     else:
-<<<<<<< HEAD
-        if bin_coord_offset:
-=======
         if center_coordinates:
->>>>>>> ba940f15
             df = parse_bin_coor(df, bin_size)
         else:
             df = parse_bin_coor_no_offset(df, bin_size)
     
-<<<<<<< HEAD
-    if gene_name_index and 'geneName' in df.columns:
-        df['geneID'] = df['geneName']
-
-    cells = df['cell_id'].unique()
-    genes = df['geneID'].unique()
-    cells_dict = dict(zip(cells, range(0, len(cells))))
-    genes_dict = dict(zip(genes, range(0, len(genes))))
-    rows = df['cell_id'].map(cells_dict)
-    cols = df['geneID'].map(genes_dict)
-=======
     # if gene_name_index and 'geneName' in df.columns:
     #     df['geneID'] = df['geneName']
 
@@ -174,7 +133,6 @@
     genes_dict = dict(zip(genes, range(0, len(genes))))
     df['mtx_rows'] = rows = df['cell_id'].map(cells_dict)
     df['mtx_cols'] = cols = df[gene_indices_column].map(genes_dict)
->>>>>>> ba940f15
     # logger.info(f'the martrix has {len(cells)} cells, and {len(genes)} genes.')
     exp_matrix = csr_matrix((df['UMICount'], (rows, cols)), shape=(cells.shape[0], genes.shape[0]), dtype=np.int32)
     data.exp_matrix = exp_matrix if is_sparse else exp_matrix.toarray()
@@ -185,16 +143,9 @@
         gene_names = df.groupby(by='geneID').aggregate({'geneName': lambda n: np.unique(n)[0]})['geneName']
         data.genes['real_gene_name'] = gene_names
 
-<<<<<<< HEAD
-    data.exp_matrix = exp_matrix if is_sparse else exp_matrix.toarray()
-    if data.bin_type == 'bins':
-        # data.position = df.loc[:, ['x_center', 'y_center']].drop_duplicates().values
-        data.position = df.loc[:, ['bin_x', 'bin_y']].drop_duplicates().values
-=======
     if data.bin_type == 'bins':
         # data.position = df.loc[:, ['x_center', 'y_center']].drop_duplicates().values
         data.position = df.sort_values(by='mtx_rows').loc[:, ['bin_x', 'bin_y']].drop_duplicates().values
->>>>>>> ba940f15
     else:
         data.position = gdf.loc[cells][['x_center', 'y_center']].values
         data.cells.cell_point = gdf.loc[cells]['cell_point'].values
@@ -215,10 +166,7 @@
         'maxExp': data.exp_matrix.max(),  # noqa
         'resolution': resolution,
     }
-<<<<<<< HEAD
-=======
     data.center_coordinates = center_coordinates
->>>>>>> ba940f15
     logger.info(f'the martrix has {data.cell_names.size} cells, and {data.gene_names.size} genes.')
     return data
 
@@ -248,15 +196,9 @@
     df['cell_id'] = np.bitwise_or(
         np.left_shift(df['bin_x'], 32),
         df['bin_y']
-<<<<<<< HEAD
-    )
-    df.sort_values(by=['geneID', 'cell_id'], inplace=True)
-    df['cell_id'] = df['cell_id'].astype('U')
-=======
     ).astype('U')
     # df.sort_values(by=['geneID', 'cell_id'], inplace=True)
     # df['cell_id'] = df['cell_id'].astype('U')
->>>>>>> ba940f15
     return df
 
 
@@ -327,11 +269,7 @@
     return data
 
 
-<<<<<<< HEAD
-def _read_stereo_h5ad_from_group(f, data: StereoExpData, use_raw, use_result, bin_type=None, bin_size=None):
-=======
 def _read_stereo_h5ad_from_group(f: Union[h5py.File, h5py.Group], data: StereoExpData, use_raw, use_result, bin_type=None, bin_size=None):
->>>>>>> ba940f15
     # read data
     data.bin_type = bin_type if bin_type is not None else 'bins'
     data.bin_size = bin_size if bin_size is not None else 1
@@ -421,14 +359,6 @@
         res_keys = key_record[analysis_key]
         for res_key in res_keys:
             if analysis_key == 'hvg':
-<<<<<<< HEAD
-                hvg_df = h5ad.read_group(f[f'{res_key}@hvg'])
-                # str to interval
-                if 'mean_bin' in hvg_df.columns:
-                    hvg_df['mean_bin'] = [to_interval(interval_string) for interval_string in hvg_df['mean_bin']]
-                data.tl.result[res_key] = hvg_df
-            if analysis_key in ['pca', 'umap', 'totalVI']:
-=======
                 # hvg_df = h5ad.read_group(f[f'{res_key}@hvg'])
                 # # str to interval
                 # if 'mean_bin' in hvg_df.columns:
@@ -437,7 +367,6 @@
                 hvg_columns = h5ad.read_dataset(f[f'{res_key}@hvg'])
                 dict.setdefault(data.tl.result, res_key, list(hvg_columns))
             if analysis_key in ['pca', 'umap', 'totalVI', 'spatial_alignment_integration']:
->>>>>>> ba940f15
                 data.tl.result[res_key] = pd.DataFrame(h5ad.read_dataset(f[f'{res_key}@{analysis_key}']))
                 if analysis_key == 'pca':
                     variance_ratio_key = f'{res_key}_variance_ratio'
@@ -536,8 +465,6 @@
     from distutils.version import StrictVersion
     from anndata import __version__ as anndata_version
 
-<<<<<<< HEAD
-=======
     if StrictVersion(anndata_version) < StrictVersion('0.8.0'):
         from anndata._io.utils import read_attribute as read_elem
     else:
@@ -553,19 +480,15 @@
     data.spatial_key = f.attrs.get('spatial_key', 'spatial')
     return data
 
->>>>>>> ba940f15
 @ReadWriteUtils.check_file_exists
 def read_h5ms(file_path, use_raw=True, use_result=True):
     """
     Load a h5ms file as an object of MSData
 
-<<<<<<< HEAD
-=======
     .. seealso::
 
         `st.io.write_h5ms <stereo.io.write_h5ms.html>`_
 
->>>>>>> ba940f15
     :param file_path: The path of h5ms file to be loaded.
     :param use_raw: Whether to load the raw data of each StereoExpData in MSData, defaults to True.
     :param use_result: Whether to load the analysis results which had been saved in h5ms file, defaults to True.
@@ -585,12 +508,6 @@
         # result = {}
         for k in f.keys():
             if k == 'sample':
-<<<<<<< HEAD
-                for one_slice_key in f[k].keys():
-                    data = StereoExpData()
-                    data_list.append(
-                        _read_stereo_h5ad_from_group(f[k][one_slice_key], data, use_raw, use_result))  # noqa
-=======
                 slice_keys = list(f[k].keys())
                 slice_keys.sort(key=lambda k: int(k.split('_')[1]))
                 for one_slice_key in slice_keys:
@@ -601,7 +518,6 @@
                     else:
                         data = _read_stereo_h5ad_from_group(f[k][one_slice_key], StereoExpData(), use_raw, use_result)
                     data_list.append(data)
->>>>>>> ba940f15
             elif k == 'sample_merged':
                 for mk in f[k].keys():
                     # scope_data = _read_stereo_h5ad_from_group(f[k][mk], StereoExpData(), use_raw, use_result)
@@ -625,15 +541,6 @@
                 var_type = h5ad.read_dataset(f[k])
             elif k == 'relationship':
                 relationship = h5ad.read_dataset(f[k])
-<<<<<<< HEAD
-            elif k == 'mss':
-                for key in f['mss'].keys():
-                    data = StereoExpData()
-                    data.tl.result = {}
-                    h5ad.read_key_record(f['mss'][key]['key_record'], data.tl.key_record)
-                    _read_stereo_h5_result(data.tl.key_record, data, f['mss'][key])
-                    result[key] = data.tl.result
-=======
             elif k == 'result_keys':
                 for rk in f[k].keys():
                     result_keys[rk] = list(h5ad.read_dataset(f[k][rk]))
@@ -644,7 +551,6 @@
             #         h5ad.read_key_record(f['mss'][key]['key_record'], data.tl.key_record)
             #         _read_stereo_h5_result(data.tl.key_record, data, f['mss'][key])
             #         result[key] = data.tl.result
->>>>>>> ba940f15
             else:
                 logger.warn(f"{k} not in rules, did not read from h5ms")
 
@@ -858,10 +764,7 @@
         flavor: str = 'scanpy',
         bin_type: str = None,
         bin_size: int = None,
-<<<<<<< HEAD
-=======
         spatial_key: str = 'spatial',
->>>>>>> ba940f15
         **kwargs
 ) -> Union[StereoExpData, AnnBasedStereoExpData]:
     """
@@ -914,11 +817,7 @@
         if file_path is not None and anndata is not None:
             raise Exception("'file_path' and 'anndata' only can input one of them")
         return AnnBasedStereoExpData(h5ad_file_path=file_path, based_ann_data=anndata, bin_type=bin_type,
-<<<<<<< HEAD
-                                     bin_size=bin_size, **kwargs)
-=======
                                      bin_size=bin_size, spatial_key=spatial_key, **kwargs)
->>>>>>> ba940f15
     else:
         raise ValueError("Invalid value for 'flavor'")
 
@@ -983,12 +882,6 @@
         output: str = None,
         base_adata: AnnData = None,
         split_batches: bool = True,
-<<<<<<< HEAD
-        compression: Optional[Literal["gzip", "lzf"]] = 'gzip'
-):
-    """
-    Transform the StereoExpData object into Anndata format.
-=======
         compression: Optional[Literal["gzip", "lzf"]] = 'gzip',
         image: Optional[Union[str, List[str]]] = None,
         im_hires: Optional[Union[int, float, List[int], List[float]]] = 4,
@@ -1003,7 +896,6 @@
         `st.io.read_h5ad <stereo.io.read_h5ad.html>`_
 
         `st.io.write_h5ad <stereo.io.write_h5ad.html>`_
->>>>>>> ba940f15
 
     Parameters
     -----------------------
@@ -1018,19 +910,13 @@
     output
         the path to output h5ad file.
     base_adata
-<<<<<<< HEAD
-        the input Anndata object.
-=======
         the input Anndata object,
         if `data` is the type of `StereoExpData` and `base_adata` is not provided, a new Anndata object will be created,
         if `data` is the type of `AnnBasedStereoExpData`, the `data.adata` is used as the base_adata.
->>>>>>> ba940f15
     split_batches
         Whether to save each batch to a single file if it is a merged data, default to True.
     compression:
         The compression method to be used when saving data as a h5ad file, None means uncompressed, default to gzip.
-<<<<<<< HEAD
-=======
     image:
         A path or a list of paths to the images to be added to adata.uns['spatial'][`im_library_id`],
         the size of image will be changed by `im_hires` and `im_lowres`,
@@ -1051,7 +937,6 @@
         The id of image library, image will be added to adata.uns['spatial'][`im_library_id`],
         it must be set while `image` is not None,
         if `image` is a list of paths, `im_library_id` must be a list of the same length.
->>>>>>> ba940f15
     Returns
     -----------------
     An object of Anndata.
@@ -1080,15 +965,11 @@
         base_adata = data._ann_data.copy()
 
     if base_adata is None:
-<<<<<<< HEAD
         if (not issparse(data.exp_matrix)) and (data.exp_matrix.ndim == 2) and (not data.exp_matrix.flags.c_contiguous):
             adata = AnnData(obs=data.cells.to_df(), var=data.genes.to_df())
         else:
-            adata = AnnData(X=data.exp_matrix, dtype=np.float64, obs=data.cells.to_df(), var=data.genes.to_df())
-=======
-        adata = AnnData(shape=data.exp_matrix.shape, dtype=np.float64, obs=data.cells.to_df(), var=data.genes.to_df())
+            adata = AnnData(shape=data.exp_matrix.shape, dtype=np.float64, obs=data.cells.to_df(), var=data.genes.to_df())
         adata.X = data.exp_matrix
->>>>>>> ba940f15
     else:
         adata = base_adata
 
@@ -1116,9 +997,6 @@
         if data.attr is not None and 'resolution' in data.attr:
             adata.uns['resolution'] = data.attr['resolution']
         if data.bin_type == 'cell_bins' and data.cells.cell_border is not None:
-<<<<<<< HEAD
-            adata.obsm['cell_border'] = data.cells.cell_border
-=======
             adata.obsm['cell_border'] = deepcopy(data.cells.cell_border)
         if 'key_record' not in adata.uns:
             adata.uns['key_record'] = deepcopy(data.tl.key_record)
@@ -1127,7 +1005,6 @@
         if data.position_min is not None:
             adata.uns['position_min'] = deepcopy(data.position_min)
         adata.uns['merged'] = data.merged
->>>>>>> ba940f15
 
     if data.sn is not None:
         if isinstance(data.sn, str):
@@ -1219,15 +1096,10 @@
                     adata.obs[res_key] = pd.DataFrame(data.tl.result[res_key]['group'].values, index=cell_name_index)
             elif key in ('gene_exp_cluster', 'cell_cell_communication'):
                 for res_key in data.tl.key_record[key]:
-<<<<<<< HEAD
-                    logger.info(f"Adding data.tl.result['{res_key}'] into adata.uns['{key}@{res_key}']")
-                    adata.uns[f"{key}@{res_key}"] = data.tl.result[res_key]
-=======
                     # logger.info(f"Adding data.tl.result['{res_key}'] into adata.uns['{key}@{res_key}']")
                     # adata.uns[f"{key}@{res_key}"] = data.tl.result[res_key]
                     logger.info(f"Adding data.tl.result['{res_key}'] into adata.uns['{res_key}']")
                     adata.uns[res_key] = data.tl.result[res_key]
->>>>>>> ba940f15
             # elif key == 'regulatory_network_inference':
             #     for res_key in data.tl.key_record[key]:
             #         logger.info(f"Adding data.tl.result['{res_key}'] into adata.uns['{res_key}'] .")
@@ -1246,15 +1118,12 @@
                 for res_key in data.tl.key_record[key]:
                     uns_key = _BaseResult.RENAME_DICT.get(res_key, res_key)
                     adata.uns[uns_key] = transform_marker_genes_to_anndata(data.tl.result[res_key])
-<<<<<<< HEAD
-=======
             elif key == 'spatial_hotspot':
                 for res_key in data.tl.key_record[key]:
                     if res_key in adata.uns:
                         del adata.uns[res_key]
                 if 'key_record' in adata.uns:
                     adata.uns['key_record']['spatial_hotspot'] = []
->>>>>>> ba940f15
             else:
                 continue
 
@@ -1456,12 +1325,8 @@
         is_sparse: bool = True,
         gene_list: Optional[list] = None,
         region: Optional[list] = None,
-<<<<<<< HEAD
-        gene_name_index: Optional[bool] = False
-=======
         gene_name_index: Optional[bool] = False,
         num_threads: int = -1 
->>>>>>> ba940f15
 ):
     """
     Read the GEF (.h5) file, and generate the StereoExpData object.
@@ -1485,11 +1350,6 @@
     region
         restrict data to the region condition, like [minX, maxX, minY, maxY].
     gene_name_index
-<<<<<<< HEAD
-        `True` to set gene name as index if the version of gef file is 4 or greater,
-        otherwise to set gene id, if the version is 3 or less, `gene_name_index` would
-        be forced to `True` because there is no gene id in this case.
-=======
         In a gef file whose version is 3 or lower, there is only a column called **geneName** which is the **gene name**,
         but in the version higher than 3, additional column called **geneID** is added, which is the **ID** for genes,
         When being higher version, setting `gene_name_index` to True means setting column **geneName** as index,
@@ -1500,7 +1360,6 @@
     num_threads
         the number of threads to read the data, only available when `bin_type` is `'bins'`.
         -1 means to use all the cores of the machine.
->>>>>>> ba940f15
 
     Returns
     ------------------------
@@ -1531,33 +1390,11 @@
             if cell_num == 0 or gene_num == 0:
                 raise Exception('Can not find the data based on the gene list or region.')
             exp_matrix = csr_matrix((count, (cell_ind, gene_ind)), shape=(cell_num, gene_num), dtype=np.uint32)
-<<<<<<< HEAD
-            position = np.array(
-                list((zip(np.right_shift(uniq_cell, 32), np.bitwise_and(uniq_cell, 0xffffffff))))).astype('uint32')
-
-            data.position = position
-            # logger.info(f'the matrix has {cell_num} cells, and {gene_num} genes.')
-=======
->>>>>>> ba940f15
 
             uniq_cell_borders = cell_borders[np.in1d(gef.get_cell_names(), uniq_cell)]
             data.cells = Cell(cell_name=uniq_cell, cell_border=uniq_cell_borders)
             data.cells['dnbCount'] = dnb_cnt
             data.cells['area'] = cell_area
-<<<<<<< HEAD
-
-            if len(gene_id[0]) == 0:
-                gene_name_index = True
-            # gene_names = remove_genes_number(gene_names)
-            if gene_name_index:
-                if len(gene_id[0]) > 0:
-                    exp_matrix, gene_names = integrate_matrix_by_genes(gene_names, cell_num,
-                                                               exp_matrix.data, exp_matrix.indices, exp_matrix.indptr)
-                data.genes = Gene(gene_name=gene_names)
-            else:
-                data.genes = Gene(gene_name=gene_id)
-                # data.genes['gene_name_underline'] = gene_names
-=======
             data.cells['id'] = cells['id'][np.in1d(gef.get_cell_names(), uniq_cell)]
 
             if len(gene_id[0]) == 0:
@@ -1569,48 +1406,18 @@
                 data.genes = Gene(gene_name=gene_names)
             else:
                 data.genes = Gene(gene_name=gene_id)
->>>>>>> ba940f15
                 data.genes['real_gene_name'] = gene_names
 
             data.exp_matrix = exp_matrix if is_sparse else exp_matrix.toarray()
             data.position = np.array(
                 list((zip(np.right_shift(uniq_cell, 32), np.bitwise_and(uniq_cell, 0xffffffff))))).astype('uint32')
         else:
-<<<<<<< HEAD
-            # from gefpy.cell_exp_reader import CellExpReader
-            # cell_bin_gef = CellExpReader(file_path)
-            # data.position = cell_bin_gef.positions
-            # logger.info(f'the matrix has {cell_bin_gef.cell_num} cells, and {cell_bin_gef.gene_num} genes.')
-            # exp_matrix = csr_matrix((cell_bin_gef.count, (cell_bin_gef.rows, cell_bin_gef.cols)),
-            #                         shape=(cell_bin_gef.cell_num, cell_bin_gef.gene_num), dtype=np.uint32)
-            # data.cells = Cell(cell_name=cell_bin_gef.cells, cell_border=cell_borders)
-            # data.cells['dnbCount'] = cell_bin_gef.dnbCount
-            # data.cells['area'] = cell_bin_gef.area
-            # data.genes = Gene(gene_name=cell_bin_gef.genes)
-            # data.exp_matrix = exp_matrix if is_sparse else exp_matrix.toarray()
-=======
->>>>>>> ba940f15
             cell_names = gef.get_cell_names()
             cell_num = gef.get_cell_num()
             gene_names, gene_id = gef.get_gene_names()
             gene_names = gene_names.astype('U')
             gene_id = gene_id.astype('U')
             gene_num = gef.get_gene_num()
-<<<<<<< HEAD
-            # logger.info(f'the matrix has {cell_num} cells, and {gene_num} genes.')
-            indices, indptr, count = gef.get_sparse_matrix_indices(order='cell')
-            exp_matrix = csr_matrix((count, indices, indptr), shape=(cell_num, gene_num), dtype=np.uint32)
-            data.cells = Cell(cell_name=cell_names, cell_border=cell_borders)
-            cells = gef.get_cells()
-            data.cells['dnbCount'] = cells['dnbCount']
-            data.cells['area'] = cells['area']
-            data.position = np.zeros(shape=(cell_num, 2), dtype=np.uint32)
-            data.position[:, 0] = cells['x']
-            data.position[:, 1] = cells['y']
-            if len(gene_id[0]) == 0:
-                gene_name_index = True
-            # gene_names = remove_genes_number(gene_names)
-=======
             indices, indptr, count = gef.get_sparse_matrix_indices(order='cell')
             exp_matrix = csr_matrix((count, indices, indptr), shape=(cell_num, gene_num), dtype=np.uint32)
             data.cells = Cell(cell_name=cell_names, cell_border=cell_borders)
@@ -1620,17 +1427,12 @@
             data.cells['id'] = cells['id']
             if len(gene_id[0]) == 0:
                 gene_name_index = True
->>>>>>> ba940f15
             if gene_name_index:
                 if len(gene_id[0]) > 0:
                     exp_matrix, gene_names = integrate_matrix_by_genes(gene_names, cell_num, count, indices, indptr)
                 data.genes = Gene(gene_name=gene_names)
             else:
                 data.genes = Gene(gene_name=gene_id)
-<<<<<<< HEAD
-                # data.genes['gene_name_underline'] = gene_names
-=======
->>>>>>> ba940f15
                 data.genes['real_gene_name'] = gene_names
 
             data.exp_matrix = exp_matrix if is_sparse else exp_matrix.toarray()
@@ -1642,24 +1444,16 @@
         }
         logger.info(f'the matrix has {data.cell_names.size} cells, and {data.gene_names.size} genes.')
         gef.cgef_close()
-<<<<<<< HEAD
-        del gef
-=======
->>>>>>> ba940f15
         return data
     else:
         if is_cell_bin:
             raise Exception('This file is not the type of SquareBin.')
 
         from gefpy.bgef_reader_cy import BgefR
-<<<<<<< HEAD
-        gef = BgefR(file_path, bin_size, 4, True)
-=======
         if num_threads <= 0:
             from multiprocessing import cpu_count
             num_threads = cpu_count()
         gef = BgefR(file_path, bin_size, num_threads, True)
->>>>>>> ba940f15
 
         data = StereoExpData(file_path=file_path, file_format='gef', bin_type=bin_type, bin_size=bin_size)
         data.offset_x, data.offset_y = gef.get_offset()
@@ -1681,30 +1475,13 @@
             uniq_cell, gene_names, count, cell_ind, gene_ind, gene_id = gef.get_filtered_data(region, gene_list)
             cell_num = uniq_cell.size
             gene_num = gene_names.size
-<<<<<<< HEAD
-            
-            data.position = np.array(
-                list((zip(np.right_shift(uniq_cell, 32), np.bitwise_and(uniq_cell, 0xffffffff))))).astype('uint32')
-=======
             if cell_num == 0 or gene_num == 0:
                 raise Exception('Can not find the data based on the gene list or region.')
->>>>>>> ba940f15
             data.cells = Cell(cell_name=uniq_cell)
 
             exp_matrix = csr_matrix((count, (cell_ind, gene_ind)), shape=(cell_num, gene_num), dtype=np.uint32)
             if len(gene_id[0]) == 0:
                 gene_name_index = True
-<<<<<<< HEAD
-            gene_names = remove_genes_number(gene_names)
-            if gene_name_index:
-                if len(gene_id[0]) > 0:
-                    exp_matrix, gene_names = integrate_matrix_by_genes(gene_names, cell_num,
-                                                               exp_matrix.data, exp_matrix.indices, exp_matrix.indptr)
-                data.genes = Gene(gene_name=gene_names)
-            else:
-                data.genes = Gene(gene_name=gene_id)
-                # data.genes['gene_name_underline'] = gene_names
-=======
             if gene_name_index:
                 if len(gene_id[0]) > 0:
                     exp_matrix, gene_names = integrate_matrix_by_genes(gene_names, cell_num,
@@ -1712,55 +1489,22 @@
                 data.genes = Gene(gene_name=gene_names)
             else:
                 data.genes = Gene(gene_name=gene_id)
->>>>>>> ba940f15
                 data.genes['real_gene_name'] = gene_names
 
             data.exp_matrix = exp_matrix if is_sparse else exp_matrix.toarray()
             data.position = np.array(
                 list((zip(np.right_shift(uniq_cell, 32), np.bitwise_and(uniq_cell, 0xffffffff))))).astype('uint32')
         else:
-<<<<<<< HEAD
-            # gene_num = gef.get_gene_num()
-            # uniq_cells, rows, count = gef.get_exp_data()
-            # cell_num = len(uniq_cells)
-            # logger.info(f'the matrix has {cell_num} cells, and {gene_num} genes.')
-            # cols, uniq_genes, _ = gef.get_gene_data()
-            # data.position = np.array(list(
-            #     (zip(np.right_shift(uniq_cells, 32), np.bitwise_and(uniq_cells, 0xffffffff))))).astype('uint32')
-            # exp_matrix = csr_matrix((count, (rows, cols)), shape=(cell_num, gene_num), dtype=np.uint32)
-            # data.cells = Cell(cell_name=uniq_cells)
-            # data.genes = Gene(gene_name=uniq_genes)
-            # data.exp_matrix = exp_matrix if is_sparse else exp_matrix.toarray()
-=======
->>>>>>> ba940f15
             cell_names = gef.get_cell_names()
             cell_num = gef.get_cell_num()
             gene_names, gene_id = gef.get_gene_names()
             gene_num = gef.get_gene_num()
-<<<<<<< HEAD
-            data.position = np.array(list(
-                (zip(np.right_shift(cell_names, 32), np.bitwise_and(cell_names, 0xffffffff))))).astype('uint32')
-=======
->>>>>>> ba940f15
             data.cells = Cell(cell_name=cell_names)
             if len(gene_id[0]) == 0: # an old version gef file, no gene id
                 gene_name_index = True
             
             cell_ind, gene_ind, count = gef.get_sparse_matrix_indices2()
             exp_matrix = csr_matrix((count, (cell_ind, gene_ind)), shape=(cell_num, gene_num), dtype=np.uint32)
-<<<<<<< HEAD
-            gene_names = remove_genes_number(gene_names)
-            if gene_name_index:
-                if len(gene_id[0]) > 0:
-                    exp_matrix, gene_names = integrate_matrix_by_genes(gene_names, cell_num,
-                                                               exp_matrix.data, exp_matrix.indices, exp_matrix.indptr)
-                data.genes = Gene(gene_name=gene_names)
-            else:
-                data.genes = Gene(gene_name=gene_id)
-                # data.genes['gene_name_underline'] = gene_names
-                data.genes['real_gene_name'] = gene_names
-            data.exp_matrix = exp_matrix if is_sparse else exp_matrix.toarray()
-=======
             if gene_name_index:
                 if len(gene_id[0]) > 0:
                     exp_matrix, gene_names = integrate_matrix_by_genes(gene_names, cell_num,
@@ -1772,7 +1516,6 @@
             data.exp_matrix = exp_matrix if is_sparse else exp_matrix.toarray()
             data.position = np.array(list(
                 (zip(np.right_shift(cell_names, 32), np.bitwise_and(cell_names, 0xffffffff))))).astype('uint32')
->>>>>>> ba940f15
             
         logger.info(f'the matrix has {data.cell_names.size} cells, and {data.gene_names.size} genes.')
     logger.info('read_gef end.')
