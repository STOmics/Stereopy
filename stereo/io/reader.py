--- conflicted
+++ resolved
@@ -22,14 +22,6 @@
 from typing import Optional
 
 import h5py
-<<<<<<< HEAD
-from stereo.io import h5ad
-from scipy.sparse import csr_matrix
-from stereo.core.cell import Cell
-from stereo.core.gene import Gene
-from stereo.utils.read_write_utils import ReadWriteUtils
-=======
->>>>>>> d776f5ac
 import numpy as np
 import pandas as pd
 from anndata import AnnData
