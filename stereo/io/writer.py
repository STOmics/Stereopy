--- conflicted
+++ resolved
@@ -14,11 +14,8 @@
 import pickle
 from copy import deepcopy
 from os import environ
-<<<<<<< HEAD
-=======
 from typing import Optional, Literal
 from tqdm import tqdm
->>>>>>> ba940f15
 
 import h5py
 import numpy as np
@@ -27,14 +24,11 @@
     csr_matrix,
     issparse
 )
-<<<<<<< HEAD
-=======
 
 from stereo.core.stereo_exp_data import StereoExpData, AnnBasedStereoExpData
 from stereo.core.ms_data import MSData
 from stereo.io import h5ad, stereo_to_anndata
 from stereo.log_manager import logger, LogManager
->>>>>>> ba940f15
 
 from .reader import to_interval
 
@@ -353,13 +347,7 @@
 
     .. seealso::
 
-<<<<<<< HEAD
-def write_h5ms(ms_data, output: str):
-    """
-    Save an object of MSData into a h5 file whose suffix is 'h5ms'.
-=======
         `st.io.read_h5ms <stereo.io.read_h5ms.html>`_
->>>>>>> ba940f15
 
     :param ms_data: The object of MSData to be saved.
     :param output: The path of file into which MSData is saved.
@@ -368,12 +356,6 @@
         f.create_group('sample')
         for idx, data in enumerate(ms_data._data_list):
             f['sample'].create_group(f'sample_{idx}')
-<<<<<<< HEAD
-            _write_one_h5ad(f['sample'][f'sample_{idx}'], data)
-        if ms_data._merged_data:
-            f.create_group('sample_merged')
-            _write_one_h5ad(f['sample_merged'], ms_data._merged_data)
-=======
             # _write_one_h5ad(f['sample'][f'sample_{idx}'], data, use_raw=True, use_result=True)
             if anndata_as_anndata and isinstance(data, AnnBasedStereoExpData):
                 _write_one_anndata(f['sample'][f'sample_{idx}'], data)
@@ -394,22 +376,11 @@
                     _write_one_anndata(g, merged_data)
                 else:
                     _write_one_h5ad(g, merged_data, use_raw=True, use_result=True)
->>>>>>> ba940f15
         h5ad.write_list(f, 'names', ms_data.names)
         # h5ad.write_dataframe(f, 'obs', ms_data.obs)
         # h5ad.write_dataframe(f, 'var', ms_data.var)
         h5ad.write(ms_data.var_type, f, 'var_type')
         h5ad.write(ms_data.relationship, f, 'relationship')
-<<<<<<< HEAD
-        if ms_data.tl.result:
-            mss_f = f.create_group('mss')
-            for key in ms_data.tl.result.keys():
-                data = StereoExpData()
-                data.tl.result = ms_data.tl.result[key]
-                data.tl.key_record = ms_data.tl.key_record[key]
-                mss_f.create_group(key)
-                _write_one_h5ad_result(data, mss_f[key], data.tl.key_record)
-=======
         if len(ms_data.tl.result_keys) > 0:
             g = f.create_group('result_keys')
             for scope_key, key_list in ms_data.tl.result_keys.items():
@@ -423,17 +394,13 @@
         #         data.tl.key_record = ms_data.tl.key_record[key]
         #         mss_f.create_group(key)
         #         _write_one_h5ad_result(data, mss_f[key], data.tl.key_record)
->>>>>>> ba940f15
 
 
 def write_mid_gef(data: StereoExpData, output: str):
     """
     Write the StereoExpData object into a GEF (.h5) file.
-<<<<<<< HEAD
-=======
 
     The raw.exp_matrix will be used if it is not None, otherwise the data.exp_matrix will be used.
->>>>>>> ba940f15
 
     Parameters
     ---------------------
