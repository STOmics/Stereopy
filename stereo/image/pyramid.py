--- conflicted
+++ resolved
@@ -117,11 +117,7 @@
         y_start: int, 
         mag):
     """
-<<<<<<< HEAD
-    Create image pyramid and save to h5.
-=======
     Create image pyramid and save to `.h5`.
->>>>>>> 3f2647e1
 
     Parameters
     -------------------------------------
@@ -129,11 +125,7 @@
     img_path
         the path to image file.
     h5_path
-<<<<<<< HEAD
-        the path to h5 file.
-=======
         the path to `.h5` file.
->>>>>>> 3f2647e1
     img_size
         the size of image.
     x_start
