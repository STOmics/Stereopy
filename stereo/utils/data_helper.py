--- conflicted
+++ resolved
@@ -19,10 +19,10 @@
 import scipy.sparse as sp
 from natsort import natsorted
 
-from stereo.core.cell import Cell
-from stereo.core.gene import Gene
-from stereo.core.stereo_exp_data import StereoExpData, AnnBasedStereoExpData
-from stereo.log_manager import logger
+from stereo_cloud.core.cell import Cell
+from stereo_cloud.core.gene import Gene
+from stereo_cloud.core.stereo_exp_data import StereoExpData, AnnBasedStereoExpData
+from stereo_cloud.log_manager import logger
 
 
 def select_group(groups, cluster, all_groups):
@@ -332,9 +332,6 @@
         data_position_offset[bno] = position_offset
     return data_position, data_position_offset, data_position_min
 
-<<<<<<< HEAD
-
-=======
 def __parse_space_between(space_between: str):
     import re
     if isinstance(space_between, (int, float, np.number)):
@@ -360,7 +357,6 @@
     return space_between
 
 @singledispatch
->>>>>>> ba940f15
 def merge(
     *data_list: Union[StereoExpData, AnnBasedStereoExpData],
     reorganize_coordinate: Union[bool, int] = False,
@@ -386,11 +382,7 @@
     :param horizontal_offset_additional: the additional offset between each slice on horizontal direction while reorganizing coordinates.
     :param vertical_offset_additional: the additional offset between each slice on vertical direction while reorganizing coordinates.
     :param space_between: the distance between each slice, like '10nm', '1um', ..., it will be used for calculating the z-coordinate of each slice.
-<<<<<<< HEAD
-    :param var_type: Which claims that `_var` is intersected by lots of `genes` from different samples.
-=======
     :param var_type: how to merge the var(genes), 'intersect' or 'union', default 'intersect'.
->>>>>>> ba940f15
 
     :return: A merged StereoExpData object.
     """  # noqa
@@ -424,12 +416,6 @@
     raw_list = []
     for i in range(data_count):
         data: StereoExpData = data_list[i]
-<<<<<<< HEAD
-        data.cells.batch = i
-        cell_names = np.char.add(data.cells.cell_name, f"-{i}")
-        data.array2sparse()
-        new_data.sn[str(i)] = data.sn
-=======
         if data.raw is None:
             merge_raw = False
         else:
@@ -438,7 +424,6 @@
         data.cells.batch = batch
         cell_names = np.char.add(data.cells.cell_name, f"-{batch}")
         new_data.sn[str(batch)] = data.sn
->>>>>>> ba940f15
         if i == 0:
             new_data.exp_matrix = data.exp_matrix.copy()
             new_data.cells = Cell(
@@ -496,26 +481,6 @@
                 current_position_z += space_between / data.attr['resolution']
                 position_z = np.concatenate([position_z, np.repeat([[current_position_z]], repeats=data.n_cells, axis=0)], axis=0)
             else:
-<<<<<<< HEAD
-                new_data.position_z = np.concatenate([new_data.position_z, data.position_z])
-            if var_type == "intersect":
-                new_data.genes.gene_name, ind1, ind2 = \
-                    np.intersect1d(new_data.genes.gene_name, data.genes.gene_name, return_indices=True)
-                new_data.exp_matrix = sp.vstack([new_data.exp_matrix[:, ind1], data.exp_matrix[:, ind2]])
-            elif var_type == "union":
-                old_gene_name = new_data.genes.gene_name
-                new_data.genes.gene_name = np.union1d(new_data.genes.gene_name, data.genes.gene_name)
-                if new_data.issparse():
-                    new_data.sparse2array()
-                if data.issparse():
-                    data.sparse2array()
-                new_data.exp_matrix = _union_merge(
-                    new_data.exp_matrix, data.exp_matrix, new_data.genes.gene_name, old_gene_name,
-                    data.genes.gene_name
-                )
-            else:
-                raise Exception(f"got an unexpected var_type: {var_type}")
-=======
                 position_z = np.concatenate([position_z, data.position_z], axis=0)
             # current_spatial = np.concatenate([position, position_z], axis=1)
             # new_data.spatial = np.concatenate([new_data.spatial, current_spatial], axis=0)
@@ -566,7 +531,6 @@
                         new_data.cells_matrix[key] = pd.concat([new_data.cells_matrix[key], data.cells_matrix[key]], axis=0)
             cells_matrix_keys = list(new_data.cells_matrix.keys())
             
->>>>>>> ba940f15
             if new_data.offset_x is not None and data.offset_x is not None:
                 new_data.offset_x = min(new_data.offset_x, data.offset_x)
             if new_data.offset_y is not None and data.offset_y is not None:
@@ -621,8 +585,6 @@
             batch_tags=batch_tags
         )
 
-    if not new_data.issparse():
-        new_data.array2sparse()
     return new_data
 
 
@@ -754,22 +716,6 @@
     result = data.tl.result
     for bno in batch:
         cell_idx = np.where(data.cells.batch == bno)[0]
-<<<<<<< HEAD
-        cell_names = data.cell_names[cell_idx]
-        new_data = StereoExpData(
-            bin_type=data.bin_type,
-            bin_size=data.bin_size,
-            cells=deepcopy(data.cells),
-            genes=deepcopy(data.genes)
-        )
-        new_data.cells = new_data.cells.sub_set(cell_idx)
-        if data.position_offset is not None:
-            new_data.position = data.position[cell_idx] - data.position_offset[bno]
-        else:
-            new_data.position = data.position[cell_idx]
-        new_data.position_z = data.position_z[cell_idx]
-        new_data.exp_matrix = data.exp_matrix[cell_idx]
-=======
         # cell_names = data.cell_names[cell_idx]
         new_data = StereoExpData(
             file_format=data.file_format,
@@ -801,7 +747,6 @@
         new_data.reset_position()
         # if data.position_offset is not None:
         #     new_data.position = new_data.position - data.position_offset[bno]
->>>>>>> ba940f15
         new_data.tl.key_record = deepcopy(data.tl.key_record)
         new_data.sn = data.sn[bno]
         for key, all_res_key in data.tl.key_record.items():
