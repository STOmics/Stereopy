#!/usr/bin/env python3
# coding: utf-8
"""
@author: Ping Qiu  qiuping1@genomics.cn
@last modified by: Ping Qiu
@file: data_helper.py
@time: 2021/3/14 16:11
"""
# from scipy.sparse import issparse
import scipy.sparse as sp
import pandas as pd
import numpy as np
from ..core.stereo_exp_data import StereoExpData
from typing import Optional
from datetime import datetime
from stereo.core.cell import Cell
from stereo.core.gene import Gene


def select_group(st_data, groups, cluster):
    all_groups = set(cluster['group'].values)
    groups = groups if isinstance(groups, list) else [groups]
    for g in groups:
        if g not in all_groups:
            raise ValueError(f"cluster {g} is not in all cluster.")
    group_index = cluster['group'].isin(groups)
    exp_matrix = st_data.exp_matrix.toarray() if sp.issparse(st_data.exp_matrix) else st_data.exp_matrix
    group_sub = exp_matrix[group_index]
    return group_sub, group_index


def get_cluster_res(adata, data_key='clustering'):
    cluster_data = adata.uns[data_key].cluster
    cluster = cluster_data['cluster'].astype(str).astype('category').values
    return cluster


def get_position_array(data, obs_key='spatial'):
    return np.array(data.obsm[obs_key])[:, 0: 2]


def exp_matrix2df(data: StereoExpData, cell_name: Optional[np.ndarray] = None, gene_name: Optional[np.ndarray] = None):
    if data.tl.raw:
        data = data.tl.raw
    cell_index = [np.argwhere(data.cells.cell_name == i)[0][0] for i in cell_name] if cell_name is not None else None
    gene_index = [np.argwhere(data.genes.gene_name == i)[0][0] for i in gene_name] if gene_name is not None else None
    x = data.exp_matrix[cell_index, :] if cell_index is not None else data.exp_matrix
    x = x[:, gene_index] if gene_index is not None else x
    x = x if isinstance(x, np.ndarray) else x.toarray()
    index = cell_name if cell_name is not None else data.cell_names
    columns = gene_name if gene_name is not None else data.gene_names
    df = pd.DataFrame(data=x, index=index, columns=columns)
    return df


def get_top_marker(g_name: str, marker_res: dict, sort_key: str, ascend: bool = False, top_n: int = 10):
    result = marker_res[g_name]
    top_res = result.sort_values(by=sort_key, ascending=ascend).head(top_n)
    return top_res

def merge(data1: StereoExpData = None, data2: StereoExpData = None, *args, reorganize_coordinate=2, coordinate_offset_additional=0):
    """merge two or more datas to one

    :param data1: the first data to be merged, an object of StereoExpData, defaults to None
    :param data2: the second data to be merged, an object of StereoExpData, defaults to None
        you can also input more than two datas
    :param reorganize_coordinate: set it to decide to whether reorganize the coordinates of the cells
                if set it to False, will not reorganize 
                if set it to a number, like 2, the coordinates of cells will be reorganized to 2 columns like below:
                        ---------------
                        | data1 data2 |
                        | data3 data4 |
                        | data5 ...   |
                        | ...   ...   |
                        ---------------
                if set to False, the coordinates maybe overlap between each data.
    :param coordinate_offset_additional: the offset between left and right or up and down after reorganizing the coordinates of cells
                for example, between data1 and data2, data1 and data3, data2 and data4...
                be ignored if reorganize_coordinate set to False
    :return: a new object of StereoExpData
    """
    assert data1 is not None, 'the first parameter `data1` must be input'
    if data2 is None:
        return data1
    datas = [data1, data2]
    if len(args) > 0:
        datas.extend(args)
    data_count = len(datas)
    new_data = StereoExpData(merged=True)
    new_data.sn = {}
    if reorganize_coordinate:
        from math import ceil
        position_row_count = ceil(data_count / reorganize_coordinate)
        position_column_count = reorganize_coordinate
        max_xs = [0] * (position_column_count + 1)
        max_ys = [0] * (position_row_count + 1)
    for i in range(data_count):
        data: StereoExpData = datas[i]
        data.cells.batch = i
        cell_names = np.array([f"{cell_name}-{i}" for cell_name in data.cells.cell_name])
        data.array2sparse()
        new_data.sn[str(i)] = data.sn
        if i == 0:
            new_data.exp_matrix = data.exp_matrix.copy()
            new_data.cells = Cell(cell_name=cell_names, cell_border=data.cells.cell_boder, batch=data.cells.batch)
            new_data.genes = Gene(gene_name=data.gene_names)
            new_data.position = data.position
            new_data.bin_type = data.bin_type
            new_data.bin_size = data.bin_size
            new_data.offset_x = data.offset_x
            new_data.offset_y = data.offset_y
            new_data.attr = data.attr
        else:
            new_data.cells.cell_name = np.concatenate([new_data.cells.cell_name, cell_names])
            new_data.cells.batch = np.concatenate([new_data.cells.batch, data.cells.batch])
            if new_data.cell_borders is not None and data.cell_borders is not None:
                new_data.cells.cell_boder = np.concatenate([new_data.cells.cell_boder, data.cells.cell_boder])
            new_data.position = np.concatenate([new_data.position, data.position])
            new_data.genes.gene_name, ind1, ind2 = np.intersect1d(new_data.genes.gene_name, data.genes.gene_name, return_indices=True)
            new_data.exp_matrix = sp.vstack([new_data.exp_matrix[:, ind1], data.exp_matrix[:, ind2]])
            if new_data.offset_x is not None and data.offset_x is not None:
                new_data.offset_x = min(new_data.offset_x, data.offset_x)
            if new_data.offset_y is not None and data.offset_y is not None:
                new_data.offset_y = min(new_data.offset_y, data.offset_y)
            if new_data.attr is not None and data.attr is not None:
                new_data.attr = {
                    'minX': min(new_data.attr['minX'], data.attr['minX']),
                    'minY': min(new_data.attr['minY'], data.attr['minY']),
                    'maxX': max(new_data.attr['maxX'], data.attr['maxX']),
                    'maxY': max(new_data.attr['maxY'], data.attr['maxY']),
                    'minExp': new_data.exp_matrix.min(),
                    'maxExp': new_data.exp_matrix.min(),
                    'resolution': 0,
                }
        if reorganize_coordinate:
            position_row_number =  i // reorganize_coordinate
            position_column_number = i % reorganize_coordinate
            max_x = data.position[:, 0].max()
            max_y = data.position[:, 1].max()
            if max_x > max_xs[position_column_number + 1]:
                max_xs[position_column_number + 1] = max_x
            if max_y > max_ys[position_row_number + 1]:
                max_ys[position_row_number + 1] = max_y
    if reorganize_coordinate:
        coordinate_offset_additional = 0 if coordinate_offset_additional < 0 else coordinate_offset_additional
<<<<<<< HEAD
        batches = np.unique(new_data.cells.batch)
=======
        batches = np.unique(new_data.cells.batch).tolist()
        batches.sort(key=lambda x: int(x))
>>>>>>> c5f3355a
        for i, bno in enumerate(batches):
            idx = np.where(new_data.cells.batch == bno)[0]
            position_row_number = i // reorganize_coordinate
            position_column_number = i % reorganize_coordinate
            x_add = max_xs[position_column_number]
            y_add = max_ys[position_row_number]
            if position_column_number > 0:
<<<<<<< HEAD
                x_add += max_xs[position_column_number - 1] + coordinate_offset_additional * position_column_number
            if position_row_number > 0:
                y_add += max_ys[position_row_number - 1] + coordinate_offset_additional * position_row_number
=======
                x_add += sum(max_xs[0:position_column_number]) + coordinate_offset_additional * position_column_number
            if position_row_number > 0:
                y_add += sum(max_ys[0:position_row_number]) + coordinate_offset_additional * position_row_number
>>>>>>> c5f3355a
            # position_offset = np.repeat([[x_add, y_add]], repeats=len(idx), axis=0).astype(np.uint32)
            position_offset = np.array([x_add, y_add], dtype=np.uint32)
            new_data.position[idx] += position_offset
            if new_data.position_offset is None:
                new_data.position_offset = {bno: position_offset}
            else:
                # new_data.position_offset = np.concatenate([new_data.position_offset, position_offset])
                new_data.position_offset[bno] = position_offset

    return new_data

def split(data: StereoExpData = None):
    """splitting a data which is merged from defferent batches by batch number

    :param data: a merged data, defaults to None
    :return: _description_
    """

    if data is None:
        return None
    
    from copy import deepcopy

    all_data = []
    data.array2sparse()
    batch = np.unique(data.cells.batch)
    result = data.tl.result
    for bno in batch:
        cell_idx = np.where(data.cells.batch == bno)[0]
        cell_names = data.cell_names[cell_idx]
        new_data = StereoExpData(bin_type=data.bin_type, bin_size=data.bin_size, cells=deepcopy(data.cells), genes=deepcopy(data.genes))
        new_data.cells = new_data.cells.sub_set(cell_idx)
        new_data.position = data.position[cell_idx] - data.position_offset[bno]
        new_data.exp_matrix = data.exp_matrix[cell_idx]
        new_data.tl.key_record = deepcopy(data.tl.key_record)
        new_data.sn = data.sn[bno]
        for key, all_res_key in data.tl.key_record.items():
            if len(all_res_key) == 0:
                continue
            if key == 'hvg':
                for res_key in all_res_key:
                    new_data.tl.result[res_key] = result[res_key]
            elif key in ['pca', 'cluster', 'umap']:
                for res_key in all_res_key:
                    new_data.tl.result[res_key] = result[res_key].iloc[cell_idx]
                    new_data.tl.result[res_key].reset_index(drop=True, inplace=True)
            elif key == 'neighbors':
                min_idx = cell_idx.min()
                max_idx = cell_idx.max() + 1
                for res_key in all_res_key:
                    connectivities = result[res_key]['connectivities']
                    nn_dist = result[res_key]['nn_dist']
                    new_data.tl.result[res_key] = {
                        'neighbor': result[res_key]['neighbor'],
                        'connectivities': connectivities[min_idx:max_idx, min_idx:max_idx],
                        'nn_dist': nn_dist[min_idx:max_idx, min_idx:max_idx]
                    }
            elif key == 'marker_genes':
                for res_key in all_res_key:
                    new_data.tl.result[res_key] = result[res_key]
            elif key == 'sct':
                for res_key in all_res_key:
                    new_data.tl.result[res_key] = (
                        new_data,
                        {
                            'filtered_corrected_counts': result[res_key][1]['filtered_corrected_counts'].loc[cell_names],
                            'filtered_normalized_counts': result[res_key][1]['filtered_normalized_counts'].loc[cell_names]
                        }
                    )
            elif key == 'tsne':
                for res_key in all_res_key:
                    new_data.tl.result[res_key] = result[res_key]
            else:
                for res_key in all_res_key:
                    new_data.tl.result[res_key] = result[res_key]
        if data.tl.raw is not None:
            new_data.tl.raw = data.tl.raw.tl.filter_cells(cell_list=cell_names, inplace=False)
        all_data.append(new_data)
    
    return all_data<|MERGE_RESOLUTION|>--- conflicted
+++ resolved
@@ -143,12 +143,8 @@
                 max_ys[position_row_number + 1] = max_y
     if reorganize_coordinate:
         coordinate_offset_additional = 0 if coordinate_offset_additional < 0 else coordinate_offset_additional
-<<<<<<< HEAD
-        batches = np.unique(new_data.cells.batch)
-=======
         batches = np.unique(new_data.cells.batch).tolist()
         batches.sort(key=lambda x: int(x))
->>>>>>> c5f3355a
         for i, bno in enumerate(batches):
             idx = np.where(new_data.cells.batch == bno)[0]
             position_row_number = i // reorganize_coordinate
@@ -156,15 +152,9 @@
             x_add = max_xs[position_column_number]
             y_add = max_ys[position_row_number]
             if position_column_number > 0:
-<<<<<<< HEAD
-                x_add += max_xs[position_column_number - 1] + coordinate_offset_additional * position_column_number
-            if position_row_number > 0:
-                y_add += max_ys[position_row_number - 1] + coordinate_offset_additional * position_row_number
-=======
                 x_add += sum(max_xs[0:position_column_number]) + coordinate_offset_additional * position_column_number
             if position_row_number > 0:
                 y_add += sum(max_ys[0:position_row_number]) + coordinate_offset_additional * position_row_number
->>>>>>> c5f3355a
             # position_offset = np.repeat([[x_add, y_add]], repeats=len(idx), axis=0).astype(np.uint32)
             position_offset = np.array([x_add, y_add], dtype=np.uint32)
             new_data.position[idx] += position_offset
