"""
@file: cell.py
@description:
@author: Ping Qiu
@email: qiuping1@genomics.cn
@last modified by: Ping Qiu

change log:
    2021/06/29  create file.
    2021/08/17  add get_property and to_df function to file, by wuyiran.
"""
from typing import Optional
from typing import Union

import numpy as np
import pandas as pd
from anndata import AnnData
from scipy.sparse import spmatrix

from stereo.log_manager import logger


class Cell(object):

    def __init__(
            self,
            obs: Optional[pd.DataFrame] = None,
            cell_name: Optional[np.ndarray] = None,
            cell_border: Optional[np.ndarray] = None,
            batch: Optional[Union[np.ndarray, list, int, str]] = None
    ):
<<<<<<< HEAD
        self._obs = pd.DataFrame(index=cell_name if cell_name is None else cell_name.astype('U'))
        # self.loc = self._obs.loc
        self._matrix = dict()
        self._pairwise = dict()
        if batch is not None:
            self._obs['batch'] = self._set_batch(batch)
        self._cell_border = cell_border
=======
        if obs is not None:
            if not isinstance(obs, pd.DataFrame):
                raise TypeError("obs must be a DataFrame.")
            self._obs = obs
            if cell_name is not None:
                self.cell_name = cell_name
        else:
            self._obs = pd.DataFrame(index=cell_name if cell_name is None else cell_name.astype('U'))
        self._matrix = dict()
        self._pairwise = dict()
        if batch is not None:
            self.batch = self._set_batch(batch)
        self.cell_border = cell_border
>>>>>>> ba940f15
        self.cell_point = None

    def __contains__(self, item):
        return item in self._obs.columns

<<<<<<< HEAD
    # def __setattr__(self, key, value):
    #     if key in {'_obs', '_matrix', '_pairwise', '_cell_border', 'cell_name', 'cell_border', 'loc', 'cell_point'}:
    #         object.__setattr__(self, key, value)
    #     elif key == 'batch':
    #         self._obs[key] = self._set_batch(value)
    #     else:
    #         if value is not None:
    #             self._obs[key] = value

=======
>>>>>>> ba940f15
    def __setitem__(self, key, value):
        if value is not None:
            self._obs[key] = value

    def __getitem__(self, key):
<<<<<<< HEAD
        # if key not in self._obs.columns:
        #     return None
        return self._obs[key]
    
=======
        return self._obs[key]
    
    def __len__(self):
        return self.size
    
    def get_index(self, cell_list=None):
        if cell_list is None:
            return np.arange(self.size)
        
        if isinstance(cell_list, (int, np.integer, str)):
            cell_list = [cell_list]
        
        if isinstance(cell_list, (list, np.ndarray, pd.Index)):
            cell_list = np.array(cell_list)
            if isinstance(cell_list[0], (int, np.integer)):
                cell_index = cell_list[(cell_list >= 0) & (cell_list < self.size)]
            else:
                cell_index = self.obs.index.get_indexer(cell_list)
                cell_index = cell_index[cell_index >= 0]
            return cell_index
        else:
            raise TypeError('cell_list must be a int or str or list or np.ndarray or pd.Index object.')
    
    @property
    def matrix(self):
        return self._matrix
    
    @property
    def pairwise(self):
        return self._pairwise
    
    @property
    def size(self):
        return self._obs.index.size
    
    @property
    def shape(self):
        return self._obs.shape
    
>>>>>>> ba940f15
    @property
    def loc(self):
        return self._obs.loc
    
    @property
    def iloc(self):
        return self._obs.iloc
<<<<<<< HEAD
=======
    
    @property
    def to_csv(self):
        return self._obs.to_csv
    
    @property
    def obs(self):
        return self._obs
>>>>>>> ba940f15

    @property
    def total_counts(self):
        if 'total_counts' not in self._obs.columns:
            return None
        return self._obs['total_counts'].to_numpy()

    @total_counts.setter
    def total_counts(self, value):
        self._obs['total_counts'] = value

    @property
    def pct_counts_mt(self):
        if 'pct_counts_mt' not in self._obs.columns:
            return None
        return self._obs['pct_counts_mt'].to_numpy()

    @pct_counts_mt.setter
    def pct_counts_mt(self, value):
        self._obs['pct_counts_mt'] = value

    @property
    def n_genes_by_counts(self):
        if 'n_genes_by_counts' not in self._obs.columns:
            return None
        return self._obs['n_genes_by_counts'].to_numpy()

    @n_genes_by_counts.setter
    def n_genes_by_counts(self, value):
        self._obs['n_genes_by_counts'] = value
    
    @property
    def cell_id(self):
        if 'id' not in self._obs.columns:
            return self.cell_name
        return self._obs['id'].to_numpy().astype('U')

    @property
    def cell_name(self):
        """
        get the name of cell.

        :return: cell name
        """
        return self._obs.index.to_numpy().astype('U')

    @cell_name.setter
    def cell_name(self, name: np.ndarray):
        """
        set the name of cell.

        :param name: a numpy array of names.
        :return:
        """
        if not isinstance(name, np.ndarray):
            raise TypeError('cell name must be a np.ndarray object.')
        self._obs = self._obs.reindex(name)

    @property
    def cell_border(self):
        return self._matrix.get('cell_border', None)

    @cell_border.setter
    def cell_border(self, cell_border: np.ndarray):
        if cell_border is None:
            return
        if not isinstance(cell_border, np.ndarray):
            raise TypeError('cell border must be a np.ndarray object.')
        if len(cell_border.shape) != 3:
            raise Exception(f'The cell border must have 3 dimensions, but now {len(cell_border.shape)}.')
        self._matrix['cell_border'] = cell_border

    @property
    def batch(self):
        if 'batch' not in self._obs.columns:
            return None
        return self._obs['batch'].to_numpy()
    
    @batch.setter
    def batch(self, batch):
<<<<<<< HEAD
        self._obs['batch'] = self._set_batch(batch)
=======
        if batch is not None:
            self._obs['batch'] = self._set_batch(batch)
            self._obs['batch'] = self._obs['batch'].astype('category')
>>>>>>> ba940f15

    def _set_batch(self, batch: Union[np.ndarray, list, int, str]):
        if batch is None:
            return None

        if not isinstance(batch, np.ndarray) and not isinstance(batch, list) \
                and not isinstance(batch, int) and not isinstance(batch, str):
            raise TypeError('batch must be np.ndarray or list or int or str')

        if isinstance(batch, int):
            batch = str(batch)
        if isinstance(batch, str):
            return np.repeat(batch, len(self.cell_name)).astype('U')
        else:
            return (np.array(batch) if isinstance(batch, list) else batch).astype('U')

    def sub_set(self, index):
        """
        get the subset of Cell by the index info, the Cell object will be inplaced by the subset.

        :param index: a numpy array of index info.
        :return: the subset of Cell object.
        """
        if isinstance(index, pd.Series):
            index = index.to_numpy()
        self._obs = self._obs.iloc[index].copy()
        for key, value in self._matrix.items():
            if isinstance(value, pd.DataFrame):
                self._matrix[key] = value.iloc[index].copy()
            elif isinstance(value, (np.ndarray, spmatrix)):
                self._matrix[key] = value[index]
            else:
<<<<<<< HEAD
                self._obs = self._obs.iloc[index].copy()
        else:
            self._obs = self._obs.iloc[index].copy()
=======
                logger.warning(f'Subsetting from {key} of type {type(value)} in cell.matrix is not supported.')

        for key, value in self._pairwise.items():
            if isinstance(value, pd.DataFrame):
                columns = value.columns[index]
                self._pairwise[key] = value.iloc[index][columns].copy()
            elif isinstance(value, (np.ndarray, spmatrix)):
                if len(value.shape) != 2:
                    logger.warning(f'Subsetting from {key} of shape {value.shape} in cell.pairwise is not supported.')
                    continue
                self._pairwise[key] = value[index][:, index]
            elif isinstance(value, dict):
                for k, v in value.items():
                    if isinstance(v, pd.DataFrame):
                        columns = v.columns[index]
                        self._pairwise[key][k] = v.iloc[index][columns].copy()
                    elif isinstance(v, (np.ndarray, spmatrix)):
                        self._pairwise[key][k] = v[index][:, index]
                    else:
                        logger.warning(f'Subsetting from {key}.{k} of type {type(v)} in cell.pairwise is not supported.')
            else:
                logger.warning(f'Subsetting from {key} of type {type(value)} in cell.pairwise is not supported.')
        
        self._remove_unused_categories()
>>>>>>> ba940f15
        return self

    def get_property(self, name):
        """
        get the property value by the name.

        :param name: the name of property.
        :return: the property.
        """
        return self._obs[name].to_numpy()

    def to_df(self, copy=False):
        """
        Transform StereoExpData object to pd.DataFrame.

        :return: a dataframe of Cell.
        """

        obs = self._obs.copy(deep=True) if copy else self._obs
        if 'batch' in obs.columns:
            obs['batch'] = obs['batch'].astype('category')
        return obs

    def __str__(self):
        format_cells = ['cell_name']
        for attr_name in self._obs.columns:
            format_cells.append(attr_name)
        return f"\ncells: {format_cells}" if format_cells else ""

    def _repr_html_(self):
        obs: pd.DataFrame = self.to_df()
        return obs._repr_html_()
    
    def _remove_unused_categories(self):
        for col in self.obs.columns:
            if self.obs[col].dtype.name == 'category':
                self.obs[col] = self.obs[col].cat.remove_unused_categories()
        
        for ins in (self._matrix, self._pairwise):
            for key, value in ins.items():
                if isinstance(value, pd.DataFrame):
                    for col in value.columns:
                        if value[col].dtype.name == 'category':
                            value[col] = value[col].cat.remove_unused_categories()

class AnnBasedCell(Cell):

    def __init__(
        self,
        based_ann_data: AnnData,
        cell_name: Optional[np.ndarray] = None,
        cell_border: Optional[np.ndarray] = None,
        batch: Optional[Union[np.ndarray, list, int, str]] = None
    ):
        self.__based_ann_data = based_ann_data
<<<<<<< HEAD
        super(AnnBasedCell, self).__init__(cell_name)
        if cell_border is not None:
            self.cell_border = cell_border
        if batch is not None:
            self.batch = batch

    def __setattr__(self, key, value):
        if key == '_obs':
            return
        # elif key == 'batch':
        #     self.__based_ann_data.obs[key] = self._set_batch(value)
        #     self.__based_ann_data.obs[key] = self.__based_ann_data.obs[key].astype('category')
        else:
            object.__setattr__(self, key, value)
=======
        # super(AnnBasedCell, self).__init__(cell_name=cell_name)
        # if cell_border is not None:
        #     self.cell_border = cell_border
        # if batch is not None:
        #     self.batch = batch

        # super(AnnBasedCell, self).__init__(obs=based_ann_data._obs, cell_name=cell_name, batch=batch)
        if cell_name is not None:
            self.cell_name = cell_name
        if batch is not None:
            self.batch = batch
        if cell_border is not None:
            self.cell_border = cell_border

    # def __setattr__(self, key, value):
    #     if key == '_obs':
    #         return
    #     else:
    #         object.__setattr__(self, key, value)
>>>>>>> ba940f15

    # def __str__(self):
    #     return str(self.__based_ann_data.obs)

    # def __repr__(self):
    #     return self.__str__()

    def __getitem__(self, item):
<<<<<<< HEAD
        # if item not in self.__based_ann_data.obs.columns:
        #     return None
=======
>>>>>>> ba940f15
        return self.__based_ann_data.obs[item]

    def __contains__(self, item):
        return item in self.__based_ann_data.obs.columns

    @property
    def _obs(self):
        return self.__based_ann_data._obs
    
    @property
    def obs(self):
        return self.__based_ann_data.obs
    
<<<<<<< HEAD
=======
    @property
    def matrix(self):
        return self.__based_ann_data.obsm
    
    @property
    def pairwise(self):
        return self.__based_ann_data.obsp
    
>>>>>>> ba940f15
    # @property
    # def loc(self):
    #     return self.__based_ann_data.obs.loc
    
    # @property
    # def iloc(self):
    #     return self.__based_ann_data.obs.iloc

    @property
    def cell_name(self) -> np.ndarray:
        """
        get the name of cell.

        :return: cell name
        """
        return self.__based_ann_data.obs_names.values.astype('U')

    @cell_name.setter
    def cell_name(self, name: np.ndarray):
        """
        set the name of cell.

        :param name: a numpy array of names.
        :return:
        """
        if not isinstance(name, np.ndarray):
            raise TypeError('cell name must be a np.ndarray object.')
        if name.size != self.__based_ann_data.n_obs:
            raise ValueError(f'The length of cell names must be {self.__based_ann_data.n_obs}, but now is {name.size}')
        self.__based_ann_data.obs_names = name
        # self.__based_ann_data._inplace_subset_obs(name)

    @property
    def total_counts(self):
        if 'total_counts' not in self.__based_ann_data.obs.columns:
            return None
        return self.__based_ann_data.obs['total_counts'].to_numpy()

    @total_counts.setter
    def total_counts(self, new_total_counts):
        if new_total_counts is not None:
            self.__based_ann_data.obs['total_counts'] = new_total_counts

    @property
    def pct_counts_mt(self):
        if 'pct_counts_mt' not in self.__based_ann_data.obs.columns:
            return None
        return self.__based_ann_data.obs['pct_counts_mt'].to_numpy()

    @pct_counts_mt.setter
    def pct_counts_mt(self, new_pct_counts_mt):
        if new_pct_counts_mt is not None:
            self.__based_ann_data.obs['pct_counts_mt'] = new_pct_counts_mt

    @property
    def n_genes_by_counts(self):
        if 'n_genes_by_counts' not in self.__based_ann_data.obs.columns:
            return None
        return self.__based_ann_data.obs['n_genes_by_counts'].to_numpy()

    @n_genes_by_counts.setter
    def n_genes_by_counts(self, new_n_genes_by_counts):
        if new_n_genes_by_counts is not None:
            self.__based_ann_data.obs['n_genes_by_counts'] = new_n_genes_by_counts
    
    # @property
    # def batch(self):
    #     if 'batch' not in self.__based_ann_data._obs.columns:
    #         return None
    #     return self.__based_ann_data._obs['batch'].to_numpy()
    
<<<<<<< HEAD
    @Cell.batch.setter
    def batch(self, batch):
        self.__based_ann_data.obs['batch'] = self._set_batch(batch)
        self.__based_ann_data.obs['batch'] = self.__based_ann_data.obs['batch'].astype('category')
=======
    # @Cell.batch.setter
    # def batch(self, batch):
    #     self.__based_ann_data.obs['batch'] = self._set_batch(batch)
    #     self.__based_ann_data.obs['batch'] = self.__based_ann_data.obs['batch'].astype('category')
>>>>>>> ba940f15

    @property
    def cell_border(self):
        return self.__based_ann_data.obsm.get('cell_border', None)
    
    @cell_border.setter
    def cell_border(self, cell_border: np.ndarray):
        if not isinstance(cell_border, np.ndarray):
            raise TypeError('cell border must be a np.ndarray object.')
        if len(cell_border.shape) != 3:
            raise Exception(f'The cell border must have 3 dimensions, but now {len(cell_border.shape)}.')
        self.__based_ann_data.obsm['cell_border'] = cell_border

    def to_df(self, copy=False):
        return self.__based_ann_data.obs.copy(deep=True) if copy else self.__based_ann_data.obs<|MERGE_RESOLUTION|>--- conflicted
+++ resolved
@@ -29,15 +29,6 @@
             cell_border: Optional[np.ndarray] = None,
             batch: Optional[Union[np.ndarray, list, int, str]] = None
     ):
-<<<<<<< HEAD
-        self._obs = pd.DataFrame(index=cell_name if cell_name is None else cell_name.astype('U'))
-        # self.loc = self._obs.loc
-        self._matrix = dict()
-        self._pairwise = dict()
-        if batch is not None:
-            self._obs['batch'] = self._set_batch(batch)
-        self._cell_border = cell_border
-=======
         if obs is not None:
             if not isinstance(obs, pd.DataFrame):
                 raise TypeError("obs must be a DataFrame.")
@@ -51,35 +42,16 @@
         if batch is not None:
             self.batch = self._set_batch(batch)
         self.cell_border = cell_border
->>>>>>> ba940f15
         self.cell_point = None
 
     def __contains__(self, item):
         return item in self._obs.columns
 
-<<<<<<< HEAD
-    # def __setattr__(self, key, value):
-    #     if key in {'_obs', '_matrix', '_pairwise', '_cell_border', 'cell_name', 'cell_border', 'loc', 'cell_point'}:
-    #         object.__setattr__(self, key, value)
-    #     elif key == 'batch':
-    #         self._obs[key] = self._set_batch(value)
-    #     else:
-    #         if value is not None:
-    #             self._obs[key] = value
-
-=======
->>>>>>> ba940f15
     def __setitem__(self, key, value):
         if value is not None:
             self._obs[key] = value
 
     def __getitem__(self, key):
-<<<<<<< HEAD
-        # if key not in self._obs.columns:
-        #     return None
-        return self._obs[key]
-    
-=======
         return self._obs[key]
     
     def __len__(self):
@@ -119,7 +91,6 @@
     def shape(self):
         return self._obs.shape
     
->>>>>>> ba940f15
     @property
     def loc(self):
         return self._obs.loc
@@ -127,8 +98,6 @@
     @property
     def iloc(self):
         return self._obs.iloc
-<<<<<<< HEAD
-=======
     
     @property
     def to_csv(self):
@@ -137,7 +106,6 @@
     @property
     def obs(self):
         return self._obs
->>>>>>> ba940f15
 
     @property
     def total_counts(self):
@@ -218,13 +186,9 @@
     
     @batch.setter
     def batch(self, batch):
-<<<<<<< HEAD
-        self._obs['batch'] = self._set_batch(batch)
-=======
         if batch is not None:
             self._obs['batch'] = self._set_batch(batch)
             self._obs['batch'] = self._obs['batch'].astype('category')
->>>>>>> ba940f15
 
     def _set_batch(self, batch: Union[np.ndarray, list, int, str]):
         if batch is None:
@@ -257,11 +221,6 @@
             elif isinstance(value, (np.ndarray, spmatrix)):
                 self._matrix[key] = value[index]
             else:
-<<<<<<< HEAD
-                self._obs = self._obs.iloc[index].copy()
-        else:
-            self._obs = self._obs.iloc[index].copy()
-=======
                 logger.warning(f'Subsetting from {key} of type {type(value)} in cell.matrix is not supported.')
 
         for key, value in self._pairwise.items():
@@ -286,7 +245,6 @@
                 logger.warning(f'Subsetting from {key} of type {type(value)} in cell.pairwise is not supported.')
         
         self._remove_unused_categories()
->>>>>>> ba940f15
         return self
 
     def get_property(self, name):
@@ -342,22 +300,6 @@
         batch: Optional[Union[np.ndarray, list, int, str]] = None
     ):
         self.__based_ann_data = based_ann_data
-<<<<<<< HEAD
-        super(AnnBasedCell, self).__init__(cell_name)
-        if cell_border is not None:
-            self.cell_border = cell_border
-        if batch is not None:
-            self.batch = batch
-
-    def __setattr__(self, key, value):
-        if key == '_obs':
-            return
-        # elif key == 'batch':
-        #     self.__based_ann_data.obs[key] = self._set_batch(value)
-        #     self.__based_ann_data.obs[key] = self.__based_ann_data.obs[key].astype('category')
-        else:
-            object.__setattr__(self, key, value)
-=======
         # super(AnnBasedCell, self).__init__(cell_name=cell_name)
         # if cell_border is not None:
         #     self.cell_border = cell_border
@@ -377,7 +319,6 @@
     #         return
     #     else:
     #         object.__setattr__(self, key, value)
->>>>>>> ba940f15
 
     # def __str__(self):
     #     return str(self.__based_ann_data.obs)
@@ -386,11 +327,6 @@
     #     return self.__str__()
 
     def __getitem__(self, item):
-<<<<<<< HEAD
-        # if item not in self.__based_ann_data.obs.columns:
-        #     return None
-=======
->>>>>>> ba940f15
         return self.__based_ann_data.obs[item]
 
     def __contains__(self, item):
@@ -404,8 +340,6 @@
     def obs(self):
         return self.__based_ann_data.obs
     
-<<<<<<< HEAD
-=======
     @property
     def matrix(self):
         return self.__based_ann_data.obsm
@@ -414,7 +348,6 @@
     def pairwise(self):
         return self.__based_ann_data.obsp
     
->>>>>>> ba940f15
     # @property
     # def loc(self):
     #     return self.__based_ann_data.obs.loc
@@ -486,17 +419,10 @@
     #         return None
     #     return self.__based_ann_data._obs['batch'].to_numpy()
     
-<<<<<<< HEAD
-    @Cell.batch.setter
-    def batch(self, batch):
-        self.__based_ann_data.obs['batch'] = self._set_batch(batch)
-        self.__based_ann_data.obs['batch'] = self.__based_ann_data.obs['batch'].astype('category')
-=======
     # @Cell.batch.setter
     # def batch(self, batch):
     #     self.__based_ann_data.obs['batch'] = self._set_batch(batch)
     #     self.__based_ann_data.obs['batch'] = self.__based_ann_data.obs['batch'].astype('category')
->>>>>>> ba940f15
 
     @property
     def cell_border(self):
