from warnings import warn
<<<<<<< HEAD
=======
from typing import Union
from copy import deepcopy
>>>>>>> ba940f15

import pandas as pd
import numpy as np
from anndata import AnnData
from scipy.sparse import issparse

from stereo.core.stereo_exp_data import StereoExpData, AnnBasedStereoExpData

class _BaseResult(object):
    CLUSTER_NAMES = {
        'leiden', 'louvain', 'phenograph', 'annotation', 'leiden_from_bins', 'louvain_from_bins',
        'phenograph_from_bins', 'annotation_from_bins', 'celltype', 'cell_type'
    }
<<<<<<< HEAD
    NOT_CLUSTER_PREFIX = {
=======
    PREFIX_FOR_NON_CLUSTER = {
>>>>>>> ba940f15
        'gene_exp', 'silhouette_score', 'adjusted_rand_score'
    }
    CONNECTIVITY_NAMES = {'neighbors'}
    REDUCE_NAMES = {'umap', 'pca', 'tsne', 'correct'}
    HVG_NAMES = {'highly_variable_genes', 'hvg', 'highly_variable'}
    MARKER_GENES_NAMES = {
        'marker_genes', 'marker_genes_filtered',
        'rank_genes_groups', 'rank_genes_groups_filtered'
    }
<<<<<<< HEAD
=======
    SCT_NAMES = {'sctransform', 'sct'}
>>>>>>> ba940f15

    RENAME_DICT = {
        'highly_variable_genes': 'hvg',
        'marker_genes': 'rank_genes_groups',
        'marker_genes_filtered': 'rank_genes_groups_filtered'
    }

    CLUSTER, CONNECTIVITY, REDUCE, HVG, MARKER_GENES, SCT = 0, 1, 2, 3, 4, 5
    TYPE_NAMES_DICT = {
        CLUSTER: CLUSTER_NAMES,
        CONNECTIVITY: CONNECTIVITY_NAMES,
        REDUCE: REDUCE_NAMES,
        HVG: HVG_NAMES,
        MARKER_GENES: MARKER_GENES_NAMES,
        SCT: SCT_NAMES
    }

<<<<<<< HEAD
=======
    def __init__(self):
        self.set_result_key_method = None

    def __setitem__(self, key, _):
        if self.set_result_key_method:
            self.set_result_key_method(key)
    
>>>>>>> ba940f15

class Result(_BaseResult, dict):

    def __init__(
        self,
        stereo_exp_data: StereoExpData,
        *args,
        **kwargs
    ):
        # super().__init__()
        if not isinstance(stereo_exp_data, StereoExpData):
            raise TypeError("stereo_exp_data must be an object of StereoExpData.")
        
        _BaseResult.__init__(self)
        dict.__init__(self, *args, **kwargs)
        self.__stereo_exp_data = stereo_exp_data
        self.set_item_callback = None
        self.get_item_method = None
        self.contain_method = None

<<<<<<< HEAD
    # def __deepcopy__(self, memo=None, _nil=[]):
    #     if memo is None:
    #         memo = {}
    #     d = id(self)
    #     y = memo.get(d, _nil)
    #     if y is not _nil:
    #         return y

    #     cls = Result(None)
    #     memo[d] = id(cls)
    #     cls.__stereo_exp_data = deepcopy(self.__stereo_exp_data, memo)
    #     cls.set_item_callback = deepcopy(self.set_item_callback, memo)
    #     cls.get_item_method = deepcopy(self.get_item_method, memo)
    #     cls.contain_method = deepcopy(self.contain_method, memo)
    #     for key, value in self.items():
    #         dict.__setitem__(cls, deepcopy(key, memo), deepcopy(value, memo))
    #     return cls
=======
    def __deepcopy__(self, memo=None):
        if memo is None:
            memo = {}
        if id(self) in memo:
            new_result = memo[id(self)]
        else:
            new_result = Result(self.__stereo_exp_data)
            memo[id(self)] = new_result
            if id(self.__stereo_exp_data) in memo:
                data = memo[id(self.__stereo_exp_data)]
            else:
                data = deepcopy(self.__stereo_exp_data, memo)
            
            new_attrs = {
                deepcopy(k, memo): deepcopy(v, memo) for k, v in self.__dict__.items() if k != '_Result__stereo_exp_data'
            }
            new_attrs['_Result__stereo_exp_data'] = data
            new_result.__dict__.update(new_attrs)
            for k, v in self.items():
                dict.__setitem__(new_result, deepcopy(k, memo), deepcopy(v, memo))
        return new_result
>>>>>>> ba940f15

    def __contains__(self, item):
        if self.contain_method:
            if self.contain_method(item):
                return True
            # TODO: when get item in ms_data[some_idx].tl.result, if name match the ms_data rule, it is very confused
        if item in self.__stereo_exp_data.genes:
            return True
        elif item in self.__stereo_exp_data.genes_matrix:
            return True
        elif item in self.__stereo_exp_data.genes_pairwise:
            return True
        elif item in self.__stereo_exp_data.cells:
            return True
        elif item in self.__stereo_exp_data.cells_matrix:
            return True
        elif item in self.__stereo_exp_data.cells_pairwise:
            return True
        is_contained = dict.__contains__(self, item)
        if is_contained:
            res = dict.__getitem__(self, item)
            if type(res) is dict and 'connectivities_key' in res and 'distances_key' in res:
                if res['connectivities_key'] in self.__stereo_exp_data.cells_pairwise and \
                        res['distances_key'] in self.__stereo_exp_data.cells_pairwise:
                    return True
                else:
                    return False
            if item in self.HVG_NAMES or any([n in item for n in self.HVG_NAMES]):
                if self._get_hvg_res(item) is not None:
                    return True
                else:
                    return False
        return is_contained

    def __getitem__(self, name):
        if self.get_item_method:
            item = self.get_item_method(name)
            if item is not None:
                return item
            # TODO: when get item in ms_data[some_idx].tl.result, if name match the ms_data rule, it is very confused

        genes = self.__stereo_exp_data.genes
        cells = self.__stereo_exp_data.cells
        if name in genes._var:
            # warn(
            #     f'{name} will be moved from `StereoExpData.tl.result` to `StereoExpData.genes` in the '
            #     f'future, make sure your code access the property correctly.',
            #     category=FutureWarning
            # )
            if name in self.HVG_NAMES or any([n in name for n in self.HVG_NAMES]):
                return self._get_hvg_res(name)
            else:
                return genes._var[name]
        elif name in genes._matrix:
            # warn(
            #     f'{name} will be moved from `StereoExpData.tl.result` to `StereoExpData.genes_matrix` in the '
            #     f'future, make sure your code access the property correctly.',
            #     category=FutureWarning
            # )
            return genes._matrix[name]
        elif name in genes._pairwise:
            # warn(
            #     f'{name} will be moved from `StereoExpData.tl.result` to `StereoExpData.genes_pairwise` in the '
            #     f'future, make sure your code access the property correctly.',
            #     category=FutureWarning
            # )
            return genes._pairwise[name]
        elif name in cells._obs.columns:
            # warn(
            #     f'{name} will be moved from `StereoExpData.tl.result` to `StereoExpData.cells` in the '
            #     f'future, make sure your code access the property correctly. ',
            #     category=FutureWarning
            # )
            return pd.DataFrame(
                {
                    'bins': cells.cell_name,
                    'group': cells._obs[name].values
                }
            )
        elif name in cells._matrix:
            # warn(
            #     f'{name} will be moved from `StereoExpData.tl.result` to `StereoExpData.cells_matrix` in the '
            #     f'future, make sure your code access the property correctly. ',
            #     category=FutureWarning
            # )
            return cells._matrix[name]
        elif name in cells._pairwise:
            # warn(
            #     f'{name} will be moved from `StereoExpData.tl.result` to `StereoExpData.cells_pairwise` in the '
            #     f'future, make sure your code access the property correctly. ',
            #     category=FutureWarning
            # )
            return cells._pairwise[name]
        elif name in self.HVG_NAMES or any([n in name for n in self.HVG_NAMES]):
            if dict.__contains__(self, name):
                return self._get_hvg_res(name)
        res = dict.__getitem__(self, name)
        if type(res) is dict and 'connectivities_key' in res and 'distances_key' in res:
            return {
                'neighbor': None,
                'connectivities': cells._pairwise[res['connectivities_key']],
                'nn_dist': cells._pairwise[res['distances_key']],
                'params': res['params'] if 'params' in res else {}
            }
        return res
    
    def _get_hvg_res(self, name):
        hvg_colunms = []
        if dict.__contains__(self, name):
            all_columns = dict.__getitem__(self, name)
        else:
            all_columns = ["means", "mean_bin", "dispersions", "dispersions_norm", name]
        for c in all_columns:
            if c in self.__stereo_exp_data.genes._var.columns:
                hvg_colunms.append(c)
        if len(hvg_colunms) > 0:
            return self.__stereo_exp_data.genes._var.loc[:, hvg_colunms]

    def _real_set_item(self, type, key, value):
        if type == Result.CLUSTER:
<<<<<<< HEAD
            for prefix in Result.NOT_CLUSTER_PREFIX:
=======
            for prefix in Result.PREFIX_FOR_NON_CLUSTER:
>>>>>>> ba940f15
                if key.startswith(prefix):
                    return False
            self._set_cluster_res(key, value)
        elif type == Result.CONNECTIVITY:
            self._set_connectivities_res(key, value)
<<<<<<< HEAD
        elif type == Result.REDUCE and not key.endswith('variance_ratio'):
            self._set_reduce_res(key, value)
=======
        elif type == Result.REDUCE and 'variance_ratio' not in key:
            return self._set_reduce_res(key, value)
>>>>>>> ba940f15
        elif type == Result.HVG:
            self._set_hvg_res(key, value)
        elif type == Result.MARKER_GENES:
            self._set_marker_genes_res(key, value)
        else:
            return False
        return True

    def __setitem__(self, key, value):
        _BaseResult.__setitem__(self, key, value)
        
        if self.set_item_callback:
            self.set_item_callback(key, value)
            return
        for name_type, name_dict in Result.TYPE_NAMES_DICT.items():
            if key in name_dict and self._real_set_item(name_type, key, value):
                return
        for name_type, name_dict in Result.TYPE_NAMES_DICT.items():
            for like_name in name_dict:
                # if not key.startswith('gene_exp_') and like_name in key and self._real_set_item(name_type, key, value):
                if like_name in key and self._real_set_item(name_type, key, value):
                    return
        if type(value) is pd.DataFrame:
            if 'bins' in value.columns.values and 'group' in value.columns.values:
                self._set_cluster_res(key, value)
                return
            elif not {"means", "dispersions", "dispersions_norm", "highly_variable"} - set(value.columns.values):
                self._set_hvg_res(key, value)
                return
            # elif key.startswith('gene_exp_'):
            #     dict.__setitem__(self, key, value)
            #     return
            # elif len(value.shape) == 2 and value.shape[0] > 399 and value.shape[1] > 399:
            # elif len(value.shape) == 2 and \
            #     value.shape[0] == self.__stereo_exp_data.shape[0] and value.shape[1] <= self.__stereo_exp_data.shape[1]:
            #     # TODO this is hard-code method to guess it's a reduce ndarray
            #     self._set_reduce_res(key, value)
            #     return
            elif len(value.shape) == 2:
                if value.shape == (self.__stereo_exp_data.n_cells, self.__stereo_exp_data.n_cells):
                    self.__stereo_exp_data.cells._pairwise[key] = value
                    return
                elif value.shape == (self.__stereo_exp_data.n_genes, self.__stereo_exp_data.n_genes):
                    self.__stereo_exp_data.genes._pairwise[key] = value
                    # self._set_reduce_res(key, value)
                    return
                elif value.shape[0] == self.__stereo_exp_data.n_cells and value.shape[1] < self.__stereo_exp_data.n_genes:
                    # TODO this is hard-code method to guess it's a reduce ndarray
                    self._set_reduce_res(key, value)
                    return
                elif value.shape[0] == self.__stereo_exp_data.n_genes and value.shape[1] < self.__stereo_exp_data.n_cells:
                    # TODO this is hard-code method to guess it's a reduce ndarray
                    self._set_reduce_res(key, value)
                    return
        elif type(value) is dict:
            if not {'connectivities', 'nn_dist'} - set(value.keys()):
                self._set_connectivities_res(key, value)
                return
        elif (type(value) is np.ndarray or issparse(value)) and value.ndim >= 2:
            if value.shape == (self.__stereo_exp_data.n_cells, self.__stereo_exp_data.n_cells):
                self.__stereo_exp_data.cells._pairwise[key] = value
                return
            elif value.shape == (self.__stereo_exp_data.n_genes, self.__stereo_exp_data.n_genes):
                self.__stereo_exp_data.genes._pairwise[key] = value
                return
            elif value.shape[0] == self.__stereo_exp_data.n_cells and value.shape[1] < self.__stereo_exp_data.n_genes:
                # TODO this is hard-code method to guess it's a reduce ndarray
                self._set_reduce_res(key, value)
                return
            elif value.shape[0] == self.__stereo_exp_data.n_genes and value.shape[1] < self.__stereo_exp_data.n_cells:
                # TODO this is hard-code method to guess it's a reduce ndarray
                self._set_reduce_res(key, value)
                return
        dict.__setitem__(self, key, value)

    def _set_cluster_res(self, key, value):
        assert type(value) is pd.DataFrame and 'group' in value.columns.values, "this is not cluster res"
<<<<<<< HEAD
        warn(
            f'FutureWarning: {key} will be moved from `StereoExpData.tl.result` to `StereoExpData.cells` in the '
            'future, make sure your code set the property correctly. ',
            category=FutureWarning
        )
=======
        # warn(
        #     f'FutureWarning: {key} will be moved from `StereoExpData.tl.result` to `StereoExpData.cells` in the '
        #     'future, make sure your code set the property correctly. ',
        #     category=FutureWarning
        # )
>>>>>>> ba940f15
        self.__stereo_exp_data.cells._obs[key] = value['group'].values
        self.CLUSTER_NAMES.add(key)

    def _set_connectivities_res(self, key, value):
        assert type(value) is dict and not {'connectivities', 'nn_dist'} - set(value.keys()), \
            'not enough key to set connectivities'
<<<<<<< HEAD
        warn(
            f'FutureWarning: {key} will be moved from `StereoExpData.tl.result` to `StereoExpData.cells_pairwise` in '
            f'the future, make sure your code set the property correctly. ',
            category=FutureWarning
        )
        self.__stereo_exp_data.cells._pairwise[key] = value
=======
        # warn(
        #     f'FutureWarning: {key} will be moved from `StereoExpData.tl.result` to `StereoExpData.cells_pairwise` in '
        #     f'the future, make sure your code set the property correctly. ',
        #     category=FutureWarning
        # )
        params = {}
        if key == 'neighbors':
            connectivities_key = 'connectivities'
            distances_key = 'distances'
        else:
            connectivities_key = f'{key}_connectivities'
            distances_key = f'{key}_distances'
        params['connectivities_key'] = connectivities_key
        params['distances_key'] = distances_key
        if 'params' in value:
            params['params'] = value['params']

        # self.__stereo_exp_data.cells._pairwise[key] = value
        self.__stereo_exp_data.cells._pairwise[connectivities_key] = value['connectivities']
        self.__stereo_exp_data.cells._pairwise[distances_key] = value['nn_dist']
>>>>>>> ba940f15
        self.CONNECTIVITY_NAMES.add(key)
        dict.__setitem__(self, key, params)

    def _set_reduce_res(self, key, value):
<<<<<<< HEAD
        assert type(value) is pd.DataFrame, 'reduce result must be pandas.DataFrame'
        warn(
            f'{key} will be moved from `StereoExpData.tl.result` to `StereoExpData.cells_matrix` in the '
            f'future, make sure your code set the property correctly. ',
            category=FutureWarning
        )
        self.__stereo_exp_data.cells._matrix[key] = value
        self.REDUCE_NAMES.add(key)
=======
        # assert type(value) is pd.DataFrame, 'reduce result must be pandas.DataFrame'
        if not isinstance(value, (pd.DataFrame, np.ndarray)):
            # raise TypeError('reduce result must be pandas.DataFrame or numpy.ndarray')
            return False
        # warn(
        #     f'{key} will be moved from `StereoExpData.tl.result` to `StereoExpData.cells_matrix` in the '
        #     f'future, make sure your code set the property correctly. ',
        #     category=FutureWarning
        # )
        if value.shape[0] == self.__stereo_exp_data.n_cells and \
                value.shape[1] < self.__stereo_exp_data.n_genes:
            self.__stereo_exp_data.cells._matrix[key] = value
            self.REDUCE_NAMES.add(key)
            return True
        elif value.shape[0] == self.__stereo_exp_data.n_genes and \
                value.shape[1] < self.__stereo_exp_data.n_cells:
            self.__stereo_exp_data.genes._matrix[key] = value
            self.REDUCE_NAMES.add(key)
            return True
        else:
            return False
>>>>>>> ba940f15

    def _set_hvg_res(self, key, value):
        assert type(value) is pd.DataFrame, 'hvg result must be pandas.DataFrame'
        # self.__stereo_exp_data.genes._var = pd.concat([self.__stereo_exp_data.genes._var, value], axis=1)
        for c in value.columns:
            self.__stereo_exp_data.genes[c] = value[c]
        self.HVG_NAMES.add(key)
        columns = value.columns.to_list()    
        dict.__setitem__(self, key, columns)

    def _set_marker_genes_res(self, key, value):
        dict.__setitem__(self, key, value)

    def set_value(self, key, value):
<<<<<<< HEAD
        dict.__setitem__(self, key, value)
=======
        if hasattr(value, 'shape'):
            if len(value.shape) >= 2:
                if value.shape[0:2] == (self.__stereo_exp_data.n_cells, self.__stereo_exp_data.n_cells):
                    self.__stereo_exp_data.cells_pairwise[key] = value
                elif value.shape[0:2] == (self.__stereo_exp_data.n_genes, self.__stereo_exp_data.n_genes):
                    self.__stereo_exp_data.genes_pairwise[key] = value
                elif value.shape[0] == self.__stereo_exp_data.n_cells:
                    self.__stereo_exp_data.cells_matrix[key] = value
                elif value.shape[0] == self.__stereo_exp_data.n_genes:
                    self.__stereo_exp_data.genes_matrix[key] = value
                else:
                    dict.__setitem__(self, key, value)
            else:
                dict.__setitem__(self, key, value)
        else:
            dict.__setitem__(self, key, value)
>>>>>>> ba940f15


class AnnBasedResult(_BaseResult, object):

    def __init__(self, data: AnnBasedStereoExpData):
        super().__init__()
<<<<<<< HEAD
        self.__based_ann_data = based_ann_data
    
    @property
    def adata(self):
        return self.__based_ann_data
=======
        # self.__stereo_exp_data = data
        self.__based_ann_data = data.adata
        self.__result_keys = []
    
    # @property
    # def adata(self):
    #     return self.__based_ann_data
>>>>>>> ba940f15

    def __contains__(self, item):
        if item in AnnBasedResult.CLUSTER_NAMES:
            return item in self.__based_ann_data.obs
        elif item in AnnBasedResult.CONNECTIVITY_NAMES:
            if item in self.__based_ann_data.uns and type(self.__based_ann_data.uns[item]) is dict:
                if 'connectivities_key' in self.__based_ann_data.uns[item] and \
                        'distances_key' in self.__based_ann_data.uns[item]:
                        if self.__based_ann_data.uns[item]['connectivities_key'] in self.__based_ann_data.obsp and \
                            self.__based_ann_data.uns[item]['distances_key'] in self.__based_ann_data.obsp:
                            return True
                        else:
                            return False
            return item in self.__based_ann_data.uns
        elif item in AnnBasedResult.REDUCE_NAMES:
            return f'X_{item}' in self.__based_ann_data.obsm
        elif item in AnnBasedResult.HVG_NAMES:
            if item in self.__based_ann_data.uns:
                return True
            elif AnnBasedResult.RENAME_DICT.get(item, None) in self.__based_ann_data.uns:
                return True
        elif item in AnnBasedResult.MARKER_GENES_NAMES:
            if item in self.__based_ann_data.uns:
                return True
            elif AnnBasedResult.RENAME_DICT.get(item, None) in self.__based_ann_data.uns:
                return True
        elif item in AnnBasedResult.SCT_NAMES:
            if item in self.__based_ann_data.uns and type(self.__based_ann_data.uns[item]) is dict:
                sct_key = self.__based_ann_data.uns[item].get('sct_key', None)
                sct_id = self.__based_ann_data.uns[item].get('id', None)
                if sct_key is not None and sct_id is not None:
                    sct_key_1 = f"{sct_key}_{sct_id}_1"
                    sct_key_2 = f"{sct_key}_{sct_id}_2"
                    if sct_key_1 in self.__based_ann_data.uns and sct_key_2 in self.__based_ann_data.uns:
                            return True
        # elif item.startswith('gene_exp_'):
        #     if item in self.__based_ann_data.uns:
        #         return True
        elif item.startswith('paga'):
            if item in self.__based_ann_data.uns:
                return True
        elif item.startswith('regulatory_network_inference'):
            if f'{item}_regulons' in self.__based_ann_data.uns:
                return True
            elif f'{item}_auc_matrix' in self.__based_ann_data.uns:
                return True
            elif f'{item}_adjacencies' in self.__based_ann_data.uns:
                return True

        obsm_obj = self.__based_ann_data.obsm.get(f'X_{item}', None)
        if obsm_obj is not None:
            return True
        obsm_obj = self.__based_ann_data.obsm.get(f'{item}', None)
        if obsm_obj is not None:
            return True
        obs_obj = self.__based_ann_data.obs.get(item, None)
        if obs_obj is not None:
            return True
        obsp_obj = self.__based_ann_data.obsp.get(item, None)
        if obsp_obj is not None:
            return True
        varm_obj = self.__based_ann_data.varm.get(item, None)
        if varm_obj is not None:
            return True
        var_obj = self.__based_ann_data.var.get(item, None)
        if var_obj is not None:
            return True
        varp_obj = self.__based_ann_data.varp.get(item, None)
        if varp_obj is not None:
            return True
        uns_obj = self.__based_ann_data.uns.get(item, None)
        if uns_obj is not None:
            if type(uns_obj) is dict and 'connectivities_key' in uns_obj and 'distances_key' in uns_obj:
                if uns_obj['connectivities_key'] in self.__based_ann_data.obsp and \
                        uns_obj['distances_key'] in self.__based_ann_data.obsp:
                    return True
                else:
                    return False
            return True
        return False

    def __getitem__(self, name):
        if name in AnnBasedResult.CLUSTER_NAMES:
            return pd.DataFrame({
                'bins': self.__based_ann_data.obs_names,
                'group': self.__based_ann_data.obs[name].values
            })
        elif name in AnnBasedResult.CONNECTIVITY_NAMES:
            neighbors_res = {
                'neighbor': None,  # TODO really needed?
                'connectivities': self.__based_ann_data.obsp['connectivities'],
                'nn_dist': self.__based_ann_data.obsp['distances'],
            }
            if 'params' in self.__based_ann_data.uns[name]:
                neighbors_res['params'] = self.__based_ann_data.uns[name]['params']
            else:
                neighbors_res['params'] = {}
            return neighbors_res
        elif name in AnnBasedResult.REDUCE_NAMES:
            return pd.DataFrame(self.__based_ann_data.obsm[f'X_{name}'], copy=False)
        elif name in AnnBasedResult.HVG_NAMES:
            # TODO ignore `mean_bin`, really need?
<<<<<<< HEAD
            return self.__based_ann_data.var.loc[:, ["means", "dispersions", "dispersions_norm", "highly_variable"]]
        elif name in AnnBasedResult.MARKER_GENES_NAMES or \
            any([n in name for n in AnnBasedResult.MARKER_GENES_NAMES]):
            return self._get_marker_genes_res(name)
        elif name.startswith('gene_exp_'):
            return self.__based_ann_data.uns[name]
=======
            hvg_colunms = []
            for c in ["means", "mean_bin", "dispersions", "dispersions_norm", "highly_variable"]:
                if c in self.__based_ann_data.var.columns:
                    hvg_colunms.append(c)
            if len(hvg_colunms) > 0:
                return self.__based_ann_data.var.loc[:, hvg_colunms]
        elif name in AnnBasedResult.MARKER_GENES_NAMES or \
            any([n in name for n in AnnBasedResult.MARKER_GENES_NAMES]):
            return self._get_marker_genes_res(name)
        elif name in AnnBasedResult.SCT_NAMES or any([n in name for n in AnnBasedResult.SCT_NAMES]):
            if name in self.__based_ann_data.uns and type(self.__based_ann_data.uns[name]) is dict and \
                'sct_key' in self.__based_ann_data.uns[name] and 'id' in self.__based_ann_data.uns[name]:
                # sct_key = self.__based_ann_data.uns[name]['sct_key']
                # sct_id = self.__based_ann_data.uns[name]['id'] 
                # sct_key_1 = f"{sct_key}_{sct_id}_1"
                # sct_key_2 = f"{sct_key}_{sct_id}_2"
                # return self.__based_ann_data.uns[sct_key_1], self.__based_ann_data.uns[sct_key_2]
                return self._get_sctransform_res(name)
        # elif name.startswith('gene_exp_'):
        #     return self.__based_ann_data.uns[name]
>>>>>>> ba940f15
        # elif name.startswith('regulatory_network_inference'):
        #     return self.__based_ann_data.uns[name]

        obsm_obj = self.__based_ann_data.obsm.get(f'X_{name}', None)
        if obsm_obj is not None:
            return pd.DataFrame(obsm_obj)
        obsm_obj = self.__based_ann_data.obsm.get(f'{name}', None)
        if obsm_obj is not None:
            return pd.DataFrame(obsm_obj)
        obs_obj = self.__based_ann_data.obs.get(name, None)
        if obs_obj is not None:
            return pd.DataFrame({
                'bins': self.__based_ann_data.obs_names,
                'group': self.__based_ann_data.obs[name].values
            })
        obsp_obj = self.__based_ann_data.obsp.get(name, None)
        if obsp_obj is not None:
            return obsp_obj
        varm_obj = self.__based_ann_data.varm.get(name, None)
        if varm_obj is not None:
            return varm_obj
        varp_obj = self.__based_ann_data.varp.get(name, None)
        if varp_obj is not None:
            return varp_obj
        uns_obj = self.__based_ann_data.uns.get(name, None)
        if uns_obj is not None and type(uns_obj) is dict and 'params' in uns_obj and \
                'connectivities_key' in uns_obj and 'distances_key' in uns_obj:
            neighbors_res = {
                'neighbor': None,  # TODO really needed?
                'connectivities': self.__based_ann_data.obsp[uns_obj['connectivities_key']],
                'nn_dist': self.__based_ann_data.obsp[uns_obj['distances_key']],
            }
            if 'params' in uns_obj:
                neighbors_res['params'] = uns_obj['params']
            else:
                neighbors_res['params'] = {}
            return neighbors_res
        elif uns_obj is not None and type(uns_obj) is dict and 'sct_key' in uns_obj and 'id' in uns_obj:
            # sct_key_1 = f'{uns_obj["sct_key"]}_{uns_obj["id"]}_1'
            # sct_key_2 = f'{uns_obj["sct_key"]}_{uns_obj["id"]}_2'
            # return self.__based_ann_data.uns[sct_key_1], self.__based_ann_data.uns[sct_key_2]
            return self._get_sctransform_res(name)
        elif uns_obj is not None:
            return uns_obj
        raise KeyError(name)

    def _real_set_item(self, type, key, value):
        if type == AnnBasedResult.CLUSTER:
<<<<<<< HEAD
            for prefix in AnnBasedResult.NOT_CLUSTER_PREFIX:
=======
            for prefix in AnnBasedResult.PREFIX_FOR_NON_CLUSTER:
>>>>>>> ba940f15
                if key.startswith(prefix):
                    return False
            self._set_cluster_res(key, value)
        elif type == AnnBasedResult.CONNECTIVITY:
            self._set_connectivities_res(key, value)
<<<<<<< HEAD
        elif type == AnnBasedResult.REDUCE and not key.endswith('variance_ratio'):
            self._set_reduce_res(key, value)
=======
        elif type == AnnBasedResult.REDUCE and 'variance_ratio' not in key:
            return self._set_reduce_res(key, value)
>>>>>>> ba940f15
        elif type == AnnBasedResult.HVG_NAMES:
            self._set_hvg_res(key, value)
        elif type == AnnBasedResult.MARKER_GENES:
            self._set_marker_genes_res(key, value)
        elif type == AnnBasedResult.SCT:
            self._set_sctransform_res(key, value)
        else:
            return False
        return True

    def __setitem__(self, key, value):
        super().__setitem__(key, value)

        self.__result_keys.append(key)

        for name_type, name_dict in AnnBasedResult.TYPE_NAMES_DICT.items():
            if key in name_dict and self._real_set_item(name_type, key, value):
                return

        for name_type, name_dict in AnnBasedResult.TYPE_NAMES_DICT.items():
            for like_name in name_dict:
<<<<<<< HEAD
                # if not key.startswith('gene_exp_') and like_name in key and self._real_set_item(name_type, key, value):
                if like_name in key and self._real_set_item(name_type, key, value):
                    return

        # if key == "regulatory_network_inference":
        #     self.__based_ann_data.uns[f'{key}_regulons'] = value['regulons']
        #     self.__based_ann_data.uns[f'{key}_auc_matrix'] = value['auc_matrix']
        #     self.__based_ann_data.uns[f'{key}_adjacencies'] = value['adjacencies']
        #     return

=======
                if like_name in key and self._real_set_item(name_type, key, value):
                    return

>>>>>>> ba940f15
        if type(value) is pd.DataFrame:
            if 'bins' in value.columns.values and 'group' in value.columns.values:
                self._set_cluster_res(key, value)
                return
            elif not {"means", "dispersions", "dispersions_norm", "highly_variable"} - set(value.columns.values):
                self._set_hvg_res(key, value)
                return
<<<<<<< HEAD
            elif len(value.shape) == 2 and value.shape[0] == self.__based_ann_data.shape[0] and value.shape[1] <= \
                    self.__based_ann_data.shape[1]:
                # TODO this is hard-code method to guess it's a reduce ndarray
                self._set_reduce_res(key, value)
                return
=======
>>>>>>> ba940f15
            elif key.startswith('gene_exp_'):
                self.__based_ann_data.varm[key] = value
                return
            # elif len(value.shape) == 2 and \
            #         value.shape[0] == self.__based_ann_data.shape[0] and value.shape[1] <= self.__based_ann_data.shape[1]:
            #     # TODO this is hard-code method to guess it's a reduce ndarray
            #     self._set_reduce_res(key, value)
            #     return
            elif len(value.shape) == 2:
                if value.shape == (self.__based_ann_data.n_obs, self.__based_ann_data.n_obs):
                    self.__based_ann_data.obsp[key] = value
                    return
                elif value.shape == (self.__based_ann_data.n_vars, self.__based_ann_data.n_vars):
                    self.__based_ann_data.varp[key] = value
                    return
                elif value.shape[0] == self.__based_ann_data.n_obs and value.shape[1] < self.__based_ann_data.n_vars:
                    # TODO this is hard-code method to guess it's a reduce ndarray
                    self._set_reduce_res(key, value, start_with_X=False)
                    return
                elif value.shape[0] == self.__based_ann_data.n_vars and value.shape[1] < self.__based_ann_data.n_obs:
                    # TODO this is hard-code method to guess it's a reduce ndarray
                    self._set_reduce_res(key, value)
        elif type(value) is dict:
            if not {'connectivities', 'nn_dist'} - set(value.keys()):
                self._set_connectivities_res(key, value)
                return
        elif (type(value) is np.ndarray or issparse(value)) and value.ndim >= 2:
            if value.shape == (self.__based_ann_data.n_obs, self.__based_ann_data.n_obs):
                self.__based_ann_data.obsp[key] = value
                return
            elif value.shape == (self.__based_ann_data.n_vars, self.__based_ann_data.n_vars):
                    self.__based_ann_data.varp[key] = value
                    return
            elif value.shape[0] == self.__based_ann_data.n_obs and value.shape[1] < self.__based_ann_data.n_vars:
                # TODO this is hard-code method to guess it's a reduce ndarray
                # self.__based_ann_data.obsm[key] = value
                self._set_reduce_res(key, value, start_with_X=False)
                return
            elif value.shape[0] == self.__based_ann_data.n_vars and value.shape[1] < self.__based_ann_data.n_obs:
                # TODO this is hard-code method to guess it's a reduce ndarray
                # self.__based_ann_data.varm[key] = value
                self._set_reduce_res(key, value)
                return
        elif type(value) is tuple:
            if len(value) == 2 and type(value[0]) is dict and \
                'counts' in value[0] and 'data' in value[0] and 'scale.data' in value[0]:
                self._set_sctransform_res(key, value)
                return

        self.__based_ann_data.uns[key] = value

    def _set_cluster_res(self, key, value):
        assert type(value) is pd.DataFrame and 'group' in value.columns.values, "this is not cluster res"
        # FIXME ignore set params to uns, this may cause dirty data in uns, if it exist at the first time
        self.__based_ann_data.uns[key] = {'params': {}, 'source': 'stereopy', 'method': key}
        self.__based_ann_data.obs[key] = value['group'].values

    def _set_connectivities_res(self, key, value):
        assert type(value) is dict and not {'connectivities', 'nn_dist'} - set(value.keys()), \
            'not enough key to set connectivities'
        self.__based_ann_data.uns[key] = {
            'params': {},
            'source': 'stereopy',
            'method': 'neighbors'
        }
        if 'params' in value:
            self.__based_ann_data.uns[key]['params'] = value['params']
        if key == 'neighbors':
            self.__based_ann_data.uns[key]['connectivities_key'] = 'connectivities'
            self.__based_ann_data.uns[key]['distances_key'] = 'distances'
            self.__based_ann_data.obsp['connectivities'] = value['connectivities']
            self.__based_ann_data.obsp['distances'] = value['nn_dist']
        else:
            self.__based_ann_data.uns[key]['connectivities_key'] = f'{key}_connectivities'
            self.__based_ann_data.uns[key]['distances_key'] = f'{key}_distances'
            self.__based_ann_data.obsp[f'{key}_connectivities'] = value['connectivities']
            self.__based_ann_data.obsp[f'{key}_distances'] = value['nn_dist']

<<<<<<< HEAD
    def _set_reduce_res(self, key, value):
        assert type(value) is pd.DataFrame, 'reduce result must be pandas.DataFrame'
        self.__based_ann_data.uns[key] = {'params': {}, 'source': 'stereopy', 'method': key}
        self.__based_ann_data.obsm[f'X_{key}'] = value.values
=======
    def _set_reduce_res(self, key, value, start_with_X=True):
        # assert type(value) is pd.DataFrame, 'reduce result must be pandas.DataFrame'
        if not isinstance(value, (pd.DataFrame, np.ndarray)):
            # raise TypeError('reduce result must be pandas.DataFrame or numpy.ndarray')
            return False
        if isinstance(value, pd.DataFrame):
            value = value.to_numpy(copy=True)
        if value.shape[0] == self.__based_ann_data.n_obs and value.shape[1] < self.__based_ann_data.n_vars:
            if start_with_X:
                self.__based_ann_data.uns[key] = {'params': {}, 'source': 'stereopy', 'method': key}
                self.__based_ann_data.obsm[f'X_{key}'] = value
            else:
                self.__based_ann_data.obsm[key] = value
            return True
        elif value.shape[0] == self.__based_ann_data.n_vars and value.shape[1] < self.__based_ann_data.n_obs:
            self.__based_ann_data.varm[key] = value
            return True
        else:
            return False
>>>>>>> ba940f15

    def _set_hvg_res(self, key, value):
        self.__based_ann_data.uns[key] = {'params': {}, 'source': 'stereopy', 'method': key}
        self.__based_ann_data.var.loc[:, ["means", "dispersions", "dispersions_norm", "highly_variable"]] = \
            value.loc[:, ["means", "dispersions", "dispersions_norm", "highly_variable"]].to_numpy()
    
    def _get_marker_genes_res(self, name):
        if name in self.__based_ann_data.uns:
            marker_genes_result = self.__based_ann_data.uns[name]
        else:
            renamed = AnnBasedResult.RENAME_DICT.get(name, None)
            if renamed is None:
                return self.__based_ann_data.uns[name] # just for throwing an error.
            else:
                marker_genes_result = self.__based_ann_data.uns[renamed]
        marker_genes_result_reconstructed = {}
        if marker_genes_result['params']['method'] == 't-test':
            method = 't_test'
        elif marker_genes_result['params']['method'] == 'wilcoxon':
            method = 'wilcoxon_test'
        else:
            method = marker_genes_result['params']['method']
        marker_genes_result_reconstructed['parameters'] = {
            'cluster_res_key': marker_genes_result['params']['groupby'],
            'method': method,
            'control_groups': marker_genes_result['params']['reference'],
            'corr_method': marker_genes_result['params']['corr_method'],
<<<<<<< HEAD
            'use_raw': marker_genes_result['params']['use_raw']
=======
            'use_raw': marker_genes_result['params']['use_raw'],
            'layer': marker_genes_result['params']['layer'] if 'layer' in marker_genes_result['params'] else None,
>>>>>>> ba940f15
        }
        if 'marker_genes_res_key' in marker_genes_result['params']:
            marker_genes_result_reconstructed['parameters']['marker_genes_res_key'] = \
                                                                                marker_genes_result['params']['marker_genes_res_key']
        if 'pts' in marker_genes_result:
            marker_genes_result_reconstructed['pct'] = marker_genes_result['pts'].reset_index(names='genes')
            marker_genes_result_reconstructed['pct_rest'] = marker_genes_result['pts_rest'].reset_index(names='genes')
        if 'mean_count' in marker_genes_result:
            marker_genes_result_reconstructed['mean_count'] = marker_genes_result['mean_count']
        # clusters = self.__based_ann_data.obs[marker_genes_result['params']['groupby']].cat.categories
        clusters = marker_genes_result['names'].dtype.names
        key_map = {
            'scores': 'scores', 
            'pvalues': 'pvals',
            'pvalues_adj': 'pvals_adj',
            'log2fc': 'logfoldchanges',
            'genes': 'names',
        }
        control_groups = marker_genes_result_reconstructed['parameters']['control_groups']
        for c in clusters:
            df_data = {k1: marker_genes_result[k2][c] for k1, k2 in key_map.items()}
            df = pd.DataFrame(df_data)
            if 'real_gene_name' in self.__based_ann_data.var.columns:
                df['gene_name'] = self.__based_ann_data.var['real_gene_name'].loc[df['genes']].to_numpy()
            if 'pts' in marker_genes_result:
                df['pct'] = marker_genes_result['pts'][c].loc[df['genes']].to_numpy()
                df['pct_rest'] = marker_genes_result['pts_rest'][c].loc[df['genes']].to_numpy()
            if 'mean_count' in marker_genes_result:
                df['mean_count'] = marker_genes_result['mean_count'][c].loc[df['genes']].to_numpy()
            if isinstance(control_groups, (list, np.ndarray)):
                control_str = '-'.join([cg for cg in control_groups if cg != c])
            else:
                control_str = control_groups
            marker_genes_result_reconstructed[f'{c}.vs.{control_str}'] = df
        return marker_genes_result_reconstructed

    def _set_marker_genes_res(self, key, value):
        # self.__based_ann_data.uns[key] = value
        from stereo.io.utils import transform_marker_genes_to_anndata
        key = AnnBasedResult.RENAME_DICT.get(key, key)
        self.__based_ann_data.uns[key] = transform_marker_genes_to_anndata(value)
<<<<<<< HEAD

    def set_value(self, key, value):
        if hasattr(value, 'shape'):
            if (len(value.shape) >= 1) and (value.shape[0] == self.__based_ann_data.shape[0]):
                self.__based_ann_data.obsm[key] = value
            elif (len(value.shape) >= 2) and (value.shape[1] == self.__based_ann_data.shape[1]):
                self.__based_ann_data.varm[key] = value
            else:
                self.__based_ann_data.uns[key] = value
        else:
            self.__based_ann_data.uns[key] = value
=======
    
    def _get_sctransform_res(self, key):
        sct_key = self.__based_ann_data.uns[key]['sct_key']
        sct_id = self.__based_ann_data.uns[key]['id']
        sct_key_1 = f'{sct_key}_{sct_id}_1'
        sct_key_2 = f'{sct_key}_{sct_id}_2'
        res_1 = self.__based_ann_data.uns[sct_key_1]
        if isinstance(res_1['scale.data'], dict):
            res_1['scale.data'] = pd.DataFrame(
                res_1['scale.data']['data'], index=res_1['scale.data']['index'], columns=res_1['scale.data']['columns']
            )
        res_2 = self.__based_ann_data.uns[sct_key_2]
        return res_1, res_2
    
    def _set_sctransform_res(self, key, value):
        if isinstance(value, tuple) and len(value) == 2:
            sct_key_1 = f'{key}_{id(value)}_1'
            sct_key_2 = f'{key}_{id(value)}_2'
            self.__based_ann_data.uns[key] = {'sct_key': key, 'id': id(value)}
            self.__based_ann_data.uns[sct_key_1] = value[0]
            self.__based_ann_data.uns[sct_key_2] = value[1]
        else:
            raise ValueError('sctransform result must be a tuple with 2 elements')

    def set_value(self, key, value):
        if hasattr(value, 'shape'):
            # if (len(value.shape) >= 1) and (value.shape[0] == self.__based_ann_data.shape[0]):
            #     self.__based_ann_data.obsm[key] = value
            # elif (len(value.shape) >= 2) and (value.shape[1] == self.__based_ann_data.shape[1]):
            #     self.__based_ann_data.varm[key] = value
            if len(value.shape) >= 2:
                if value.shape[0:2] == (self.__based_ann_data.n_obs, self.__based_ann_data.n_obs):
                    self.__based_ann_data.obsp[key] = value
                elif value.shape[0:2] == (self.__based_ann_data.n_vars, self.__based_ann_data.n_vars):
                    self.__based_ann_data.varp[key] = value
                elif value.shape[0] == self.__based_ann_data.n_obs:
                    self.__based_ann_data.obsm[key] = value
                elif value.shape[0] == self.__based_ann_data.n_vars:
                    self.__based_ann_data.varm[key] = value
                else:
                    self.__based_ann_data.uns[key] = value
            else:
                self.__based_ann_data.uns[key] = value
        else:
            self.__based_ann_data.uns[key] = value
    
    def keys(self):
        return self.__result_keys


class MSDataPipeLineResult(dict):
    def __init__(self, _ms_data):
        self._ms_data = _ms_data
    
    def __getitem__(self, key):
        scope_key = self._ms_data.generate_scope_key(key)
        if scope_key in self._ms_data.scopes_data:
            return self._ms_data.scopes_data[scope_key].tl.result
        else:
            current_scope_key = self._ms_data.generate_scope_key(self._ms_data.tl.scope)
            if current_scope_key in self._ms_data.scopes_data:
                if key in self._ms_data.scopes_data[current_scope_key].tl.result:
                    return self._ms_data.scopes_data[current_scope_key].tl.result[key]
        return dict.__getitem__(self, key)
    
    def __contains__(self, key: object) -> bool:
        scope_key = self._ms_data.generate_scope_key(key)
        if scope_key in self._ms_data.tl.result_keys:
            return True
        else:
            return dict.__contains__(self, key)
    
    def __iter__(self):
        return iter(self.keys())
    
    def keys(self):
        super_keys = dict.keys(self)
        tmp = {}
        for key in super_keys:
            tmp[key] = None
        
        for key in self._ms_data.tl.result_keys.keys():
            tmp[key] = None
        
        return tmp.keys()
>>>>>>> ba940f15
<|MERGE_RESOLUTION|>--- conflicted
+++ resolved
@@ -1,9 +1,6 @@
 from warnings import warn
-<<<<<<< HEAD
-=======
 from typing import Union
 from copy import deepcopy
->>>>>>> ba940f15
 
 import pandas as pd
 import numpy as np
@@ -17,11 +14,7 @@
         'leiden', 'louvain', 'phenograph', 'annotation', 'leiden_from_bins', 'louvain_from_bins',
         'phenograph_from_bins', 'annotation_from_bins', 'celltype', 'cell_type'
     }
-<<<<<<< HEAD
-    NOT_CLUSTER_PREFIX = {
-=======
     PREFIX_FOR_NON_CLUSTER = {
->>>>>>> ba940f15
         'gene_exp', 'silhouette_score', 'adjusted_rand_score'
     }
     CONNECTIVITY_NAMES = {'neighbors'}
@@ -31,10 +24,7 @@
         'marker_genes', 'marker_genes_filtered',
         'rank_genes_groups', 'rank_genes_groups_filtered'
     }
-<<<<<<< HEAD
-=======
     SCT_NAMES = {'sctransform', 'sct'}
->>>>>>> ba940f15
 
     RENAME_DICT = {
         'highly_variable_genes': 'hvg',
@@ -52,8 +42,6 @@
         SCT: SCT_NAMES
     }
 
-<<<<<<< HEAD
-=======
     def __init__(self):
         self.set_result_key_method = None
 
@@ -61,7 +49,6 @@
         if self.set_result_key_method:
             self.set_result_key_method(key)
     
->>>>>>> ba940f15
 
 class Result(_BaseResult, dict):
 
@@ -82,25 +69,6 @@
         self.get_item_method = None
         self.contain_method = None
 
-<<<<<<< HEAD
-    # def __deepcopy__(self, memo=None, _nil=[]):
-    #     if memo is None:
-    #         memo = {}
-    #     d = id(self)
-    #     y = memo.get(d, _nil)
-    #     if y is not _nil:
-    #         return y
-
-    #     cls = Result(None)
-    #     memo[d] = id(cls)
-    #     cls.__stereo_exp_data = deepcopy(self.__stereo_exp_data, memo)
-    #     cls.set_item_callback = deepcopy(self.set_item_callback, memo)
-    #     cls.get_item_method = deepcopy(self.get_item_method, memo)
-    #     cls.contain_method = deepcopy(self.contain_method, memo)
-    #     for key, value in self.items():
-    #         dict.__setitem__(cls, deepcopy(key, memo), deepcopy(value, memo))
-    #     return cls
-=======
     def __deepcopy__(self, memo=None):
         if memo is None:
             memo = {}
@@ -122,7 +90,6 @@
             for k, v in self.items():
                 dict.__setitem__(new_result, deepcopy(k, memo), deepcopy(v, memo))
         return new_result
->>>>>>> ba940f15
 
     def __contains__(self, item):
         if self.contain_method:
@@ -243,23 +210,14 @@
 
     def _real_set_item(self, type, key, value):
         if type == Result.CLUSTER:
-<<<<<<< HEAD
-            for prefix in Result.NOT_CLUSTER_PREFIX:
-=======
             for prefix in Result.PREFIX_FOR_NON_CLUSTER:
->>>>>>> ba940f15
                 if key.startswith(prefix):
                     return False
             self._set_cluster_res(key, value)
         elif type == Result.CONNECTIVITY:
             self._set_connectivities_res(key, value)
-<<<<<<< HEAD
-        elif type == Result.REDUCE and not key.endswith('variance_ratio'):
-            self._set_reduce_res(key, value)
-=======
         elif type == Result.REDUCE and 'variance_ratio' not in key:
             return self._set_reduce_res(key, value)
->>>>>>> ba940f15
         elif type == Result.HVG:
             self._set_hvg_res(key, value)
         elif type == Result.MARKER_GENES:
@@ -337,33 +295,17 @@
 
     def _set_cluster_res(self, key, value):
         assert type(value) is pd.DataFrame and 'group' in value.columns.values, "this is not cluster res"
-<<<<<<< HEAD
-        warn(
-            f'FutureWarning: {key} will be moved from `StereoExpData.tl.result` to `StereoExpData.cells` in the '
-            'future, make sure your code set the property correctly. ',
-            category=FutureWarning
-        )
-=======
         # warn(
         #     f'FutureWarning: {key} will be moved from `StereoExpData.tl.result` to `StereoExpData.cells` in the '
         #     'future, make sure your code set the property correctly. ',
         #     category=FutureWarning
         # )
->>>>>>> ba940f15
         self.__stereo_exp_data.cells._obs[key] = value['group'].values
         self.CLUSTER_NAMES.add(key)
 
     def _set_connectivities_res(self, key, value):
         assert type(value) is dict and not {'connectivities', 'nn_dist'} - set(value.keys()), \
             'not enough key to set connectivities'
-<<<<<<< HEAD
-        warn(
-            f'FutureWarning: {key} will be moved from `StereoExpData.tl.result` to `StereoExpData.cells_pairwise` in '
-            f'the future, make sure your code set the property correctly. ',
-            category=FutureWarning
-        )
-        self.__stereo_exp_data.cells._pairwise[key] = value
-=======
         # warn(
         #     f'FutureWarning: {key} will be moved from `StereoExpData.tl.result` to `StereoExpData.cells_pairwise` in '
         #     f'the future, make sure your code set the property correctly. ',
@@ -384,21 +326,10 @@
         # self.__stereo_exp_data.cells._pairwise[key] = value
         self.__stereo_exp_data.cells._pairwise[connectivities_key] = value['connectivities']
         self.__stereo_exp_data.cells._pairwise[distances_key] = value['nn_dist']
->>>>>>> ba940f15
         self.CONNECTIVITY_NAMES.add(key)
         dict.__setitem__(self, key, params)
 
     def _set_reduce_res(self, key, value):
-<<<<<<< HEAD
-        assert type(value) is pd.DataFrame, 'reduce result must be pandas.DataFrame'
-        warn(
-            f'{key} will be moved from `StereoExpData.tl.result` to `StereoExpData.cells_matrix` in the '
-            f'future, make sure your code set the property correctly. ',
-            category=FutureWarning
-        )
-        self.__stereo_exp_data.cells._matrix[key] = value
-        self.REDUCE_NAMES.add(key)
-=======
         # assert type(value) is pd.DataFrame, 'reduce result must be pandas.DataFrame'
         if not isinstance(value, (pd.DataFrame, np.ndarray)):
             # raise TypeError('reduce result must be pandas.DataFrame or numpy.ndarray')
@@ -420,7 +351,6 @@
             return True
         else:
             return False
->>>>>>> ba940f15
 
     def _set_hvg_res(self, key, value):
         assert type(value) is pd.DataFrame, 'hvg result must be pandas.DataFrame'
@@ -435,9 +365,6 @@
         dict.__setitem__(self, key, value)
 
     def set_value(self, key, value):
-<<<<<<< HEAD
-        dict.__setitem__(self, key, value)
-=======
         if hasattr(value, 'shape'):
             if len(value.shape) >= 2:
                 if value.shape[0:2] == (self.__stereo_exp_data.n_cells, self.__stereo_exp_data.n_cells):
@@ -454,20 +381,12 @@
                 dict.__setitem__(self, key, value)
         else:
             dict.__setitem__(self, key, value)
->>>>>>> ba940f15
 
 
 class AnnBasedResult(_BaseResult, object):
 
     def __init__(self, data: AnnBasedStereoExpData):
         super().__init__()
-<<<<<<< HEAD
-        self.__based_ann_data = based_ann_data
-    
-    @property
-    def adata(self):
-        return self.__based_ann_data
-=======
         # self.__stereo_exp_data = data
         self.__based_ann_data = data.adata
         self.__result_keys = []
@@ -475,7 +394,6 @@
     # @property
     # def adata(self):
     #     return self.__based_ann_data
->>>>>>> ba940f15
 
     def __contains__(self, item):
         if item in AnnBasedResult.CLUSTER_NAMES:
@@ -578,14 +496,6 @@
             return pd.DataFrame(self.__based_ann_data.obsm[f'X_{name}'], copy=False)
         elif name in AnnBasedResult.HVG_NAMES:
             # TODO ignore `mean_bin`, really need?
-<<<<<<< HEAD
-            return self.__based_ann_data.var.loc[:, ["means", "dispersions", "dispersions_norm", "highly_variable"]]
-        elif name in AnnBasedResult.MARKER_GENES_NAMES or \
-            any([n in name for n in AnnBasedResult.MARKER_GENES_NAMES]):
-            return self._get_marker_genes_res(name)
-        elif name.startswith('gene_exp_'):
-            return self.__based_ann_data.uns[name]
-=======
             hvg_colunms = []
             for c in ["means", "mean_bin", "dispersions", "dispersions_norm", "highly_variable"]:
                 if c in self.__based_ann_data.var.columns:
@@ -606,7 +516,6 @@
                 return self._get_sctransform_res(name)
         # elif name.startswith('gene_exp_'):
         #     return self.__based_ann_data.uns[name]
->>>>>>> ba940f15
         # elif name.startswith('regulatory_network_inference'):
         #     return self.__based_ann_data.uns[name]
 
@@ -655,23 +564,14 @@
 
     def _real_set_item(self, type, key, value):
         if type == AnnBasedResult.CLUSTER:
-<<<<<<< HEAD
-            for prefix in AnnBasedResult.NOT_CLUSTER_PREFIX:
-=======
             for prefix in AnnBasedResult.PREFIX_FOR_NON_CLUSTER:
->>>>>>> ba940f15
                 if key.startswith(prefix):
                     return False
             self._set_cluster_res(key, value)
         elif type == AnnBasedResult.CONNECTIVITY:
             self._set_connectivities_res(key, value)
-<<<<<<< HEAD
-        elif type == AnnBasedResult.REDUCE and not key.endswith('variance_ratio'):
-            self._set_reduce_res(key, value)
-=======
         elif type == AnnBasedResult.REDUCE and 'variance_ratio' not in key:
             return self._set_reduce_res(key, value)
->>>>>>> ba940f15
         elif type == AnnBasedResult.HVG_NAMES:
             self._set_hvg_res(key, value)
         elif type == AnnBasedResult.MARKER_GENES:
@@ -693,22 +593,9 @@
 
         for name_type, name_dict in AnnBasedResult.TYPE_NAMES_DICT.items():
             for like_name in name_dict:
-<<<<<<< HEAD
-                # if not key.startswith('gene_exp_') and like_name in key and self._real_set_item(name_type, key, value):
                 if like_name in key and self._real_set_item(name_type, key, value):
                     return
 
-        # if key == "regulatory_network_inference":
-        #     self.__based_ann_data.uns[f'{key}_regulons'] = value['regulons']
-        #     self.__based_ann_data.uns[f'{key}_auc_matrix'] = value['auc_matrix']
-        #     self.__based_ann_data.uns[f'{key}_adjacencies'] = value['adjacencies']
-        #     return
-
-=======
-                if like_name in key and self._real_set_item(name_type, key, value):
-                    return
-
->>>>>>> ba940f15
         if type(value) is pd.DataFrame:
             if 'bins' in value.columns.values and 'group' in value.columns.values:
                 self._set_cluster_res(key, value)
@@ -716,14 +603,6 @@
             elif not {"means", "dispersions", "dispersions_norm", "highly_variable"} - set(value.columns.values):
                 self._set_hvg_res(key, value)
                 return
-<<<<<<< HEAD
-            elif len(value.shape) == 2 and value.shape[0] == self.__based_ann_data.shape[0] and value.shape[1] <= \
-                    self.__based_ann_data.shape[1]:
-                # TODO this is hard-code method to guess it's a reduce ndarray
-                self._set_reduce_res(key, value)
-                return
-=======
->>>>>>> ba940f15
             elif key.startswith('gene_exp_'):
                 self.__based_ann_data.varm[key] = value
                 return
@@ -802,12 +681,6 @@
             self.__based_ann_data.obsp[f'{key}_connectivities'] = value['connectivities']
             self.__based_ann_data.obsp[f'{key}_distances'] = value['nn_dist']
 
-<<<<<<< HEAD
-    def _set_reduce_res(self, key, value):
-        assert type(value) is pd.DataFrame, 'reduce result must be pandas.DataFrame'
-        self.__based_ann_data.uns[key] = {'params': {}, 'source': 'stereopy', 'method': key}
-        self.__based_ann_data.obsm[f'X_{key}'] = value.values
-=======
     def _set_reduce_res(self, key, value, start_with_X=True):
         # assert type(value) is pd.DataFrame, 'reduce result must be pandas.DataFrame'
         if not isinstance(value, (pd.DataFrame, np.ndarray)):
@@ -827,7 +700,6 @@
             return True
         else:
             return False
->>>>>>> ba940f15
 
     def _set_hvg_res(self, key, value):
         self.__based_ann_data.uns[key] = {'params': {}, 'source': 'stereopy', 'method': key}
@@ -855,12 +727,8 @@
             'method': method,
             'control_groups': marker_genes_result['params']['reference'],
             'corr_method': marker_genes_result['params']['corr_method'],
-<<<<<<< HEAD
-            'use_raw': marker_genes_result['params']['use_raw']
-=======
             'use_raw': marker_genes_result['params']['use_raw'],
             'layer': marker_genes_result['params']['layer'] if 'layer' in marker_genes_result['params'] else None,
->>>>>>> ba940f15
         }
         if 'marker_genes_res_key' in marker_genes_result['params']:
             marker_genes_result_reconstructed['parameters']['marker_genes_res_key'] = \
@@ -902,19 +770,6 @@
         from stereo.io.utils import transform_marker_genes_to_anndata
         key = AnnBasedResult.RENAME_DICT.get(key, key)
         self.__based_ann_data.uns[key] = transform_marker_genes_to_anndata(value)
-<<<<<<< HEAD
-
-    def set_value(self, key, value):
-        if hasattr(value, 'shape'):
-            if (len(value.shape) >= 1) and (value.shape[0] == self.__based_ann_data.shape[0]):
-                self.__based_ann_data.obsm[key] = value
-            elif (len(value.shape) >= 2) and (value.shape[1] == self.__based_ann_data.shape[1]):
-                self.__based_ann_data.varm[key] = value
-            else:
-                self.__based_ann_data.uns[key] = value
-        else:
-            self.__based_ann_data.uns[key] = value
-=======
     
     def _get_sctransform_res(self, key):
         sct_key = self.__based_ann_data.uns[key]['sct_key']
@@ -999,5 +854,4 @@
         for key in self._ms_data.tl.result_keys.keys():
             tmp[key] = None
         
-        return tmp.keys()
->>>>>>> ba940f15
+        return tmp.keys()