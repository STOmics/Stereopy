--- conflicted
+++ resolved
@@ -612,11 +612,7 @@
         else:
             from ..algorithm.leiden import leiden as le
             clusters = le(neighbor=neighbor, adjacency=connectivities, directed=directed, resolution=resolution,
-<<<<<<< HEAD
                           use_weights=use_weights, random_state=random_state, n_iterations=n_iterations)
-=======
-                      use_weights=use_weights, random_state=random_state, n_iterations=n_iterations)
->>>>>>> cec8e6a0
         df = pd.DataFrame({'bins': self.data.cell_names, 'group': clusters})
         self.result[res_key] = df
         key = 'cluster'
@@ -946,7 +942,7 @@
 
     @logit
     def annotation(
-        self, 
+        self,
         annotation_information: Union[list, dict],
         cluster_res_key = 'cluster',
         res_key='annotation'
@@ -954,7 +950,7 @@
         """
         annotation of cluster.
 
-        :param annotation_information: Union[list, dict] 
+        :param annotation_information: Union[list, dict]
             Annotation information for clustering results.
         :param cluster_res_key: The key of cluster result in the self.result.
         :param res_key: The key for getting the result from the self.result.
