#!/usr/bin/env python3
# coding: utf-8
"""
@file: st_pipeline.py
@description: 
@author: Ping Qiu
@email: qiuping1@genomics.cn
@last modified by: Ping Qiu

change log:
    2021/07/20  create file.
"""

import copy
from functools import wraps
from typing import Optional, Union
from multiprocessing import cpu_count

from anndata import AnnData
from typing_extensions import Literal

import numpy as np
import pandas as pd
from scipy.sparse import issparse

from ..log_manager import logger
from ..utils.time_consume import TimeConsume
from ..algorithm.algorithm_base import AlgorithmBase

tc = TimeConsume()


def logit(func):
    @wraps(func)
    def wrapped(*args, **kwargs):
        logger.info('start to run {}...'.format(func.__name__))
        tk = tc.start()
        res = func(*args, **kwargs)
        logger.info('{} end, consume time {:.4f}s.'.format(func.__name__, tc.get_time_consumed(key=tk, restart=False)))
        return res

    return wrapped


class StPipeline(object):

    def __init__(self, data):
        """
        A analysis tool sets for StereoExpData. include preprocess, filter, cluster, plot and so on.

        :param data: StereoExpData object.
        """
        self.data = data
        self.result = dict()
        self._raw = None
        self.key_record = {'hvg': [], 'pca': [], 'neighbors': [], 'umap': [], 'cluster': [], 'marker_genes': []}

    def __getattr__(self, item):
        dict_attr = self.__dict__.get(item, None)
        if dict_attr:
            return dict_attr

        # start with __ may not be our algorithm function, and will cause import problem
        if item.startswith('__'):
            raise AttributeError

        new_attr = AlgorithmBase.get_attribute_helper(item, self.data, self.result)
        if new_attr:
            self.__setattr__(item, new_attr)
            logger.info(f'register algorithm {new_attr} to {self}')
            return new_attr

        raise AttributeError(
            f'{item} not existed, please check the function name you called!'
        )

    @property
    def raw(self):
        """
        get the StereoExpData whose exp_matrix is raw count.

        :return:
        """
        return self._raw

    @raw.setter
    def raw(self, value):
        """
        set the raw data.

        :param value: StereoExpData.
        :return:
        """
        self._raw = copy.deepcopy(value)

    def reset_raw_data(self):
        """
        reset the self.data to the raw data.

        :return:
        """
        self.data = self.raw

    def raw_checkpoint(self):
        """
        Save the current results to self.raw.
        :param key:
        :param res_key:
        :return:
        """
        self.raw = self.data

    def reset_key_record(self, key, res_key):
        """
        reset key and coordinated res_key in key_record.
        :param key:
        :param res_key:
        :return:
        """
        if key in self.key_record.keys():
            if res_key in self.key_record[key]:
                self.key_record[key].remove(res_key)
            self.key_record[key].append(res_key)
        else:
            self.key_record[key] = [res_key]

    @logit
    def cal_qc(self):
        """
        calculate three qc index including the number of genes expressed in the count matrix, the total counts per cell
        and the percentage of counts in mitochondrial genes.

        :return:
        """
        from ..preprocess.qc import cal_qc
        cal_qc(self.data)

    @logit
    def filter_cells(self, min_gene=None, max_gene=None, min_n_genes_by_counts=None, max_n_genes_by_counts=None,
                     pct_counts_mt=None, cell_list=None, inplace=True):
        """
        filter cells based on numbers of genes expressed.

        :param min_gene: Minimum number of genes expressed for a cell pass filtering.
        :param max_gene: Maximum number of genes expressed for a cell pass filtering.
        :param min_n_genes_by_counts: Minimum number of  n_genes_by_counts for a cell pass filtering.
        :param max_n_genes_by_counts: Maximum number of  n_genes_by_counts for a cell pass filtering.
        :param pct_counts_mt: Maximum number of  pct_counts_mt for a cell pass filtering.
        :param cell_list: the list of cells which will be filtered.
        :param inplace: whether inplace the original data or return a new data.
        :return:
        """
        from ..preprocess.filter import filter_cells
        data = filter_cells(self.data, min_gene, max_gene, min_n_genes_by_counts, max_n_genes_by_counts, pct_counts_mt,
                            cell_list, inplace)
        return data

    @logit
    def filter_genes(self, min_cell=None, max_cell=None, gene_list=None, inplace=True):
        """
        filter genes based on the numbers of cells.

        :param min_cell: Minimum number of cells for a gene pass filtering.
        :param max_cell: Maximun number of cells for a gene pass filtering.
        :param gene_list: the list of genes which will be filtered.
        :param inplace: whether inplace the original data or return a new data.
        :return:
        """
        from ..preprocess.filter import filter_genes
        data = filter_genes(self.data, min_cell, max_cell, gene_list, inplace)
        return data

    @logit
    def filter_coordinates(self, min_x=None, max_x=None, min_y=None, max_y=None, inplace=True):
        """
        filter cells based on the coordinates of cells.

        :param min_x: Minimum of x for a cell pass filtering.
        :param max_x: Maximum of x for a cell pass filtering.
        :param min_y: Minimum of y for a cell pass filtering.
        :param max_y: Maximum of y for a cell pass filtering.
        :param inplace: whether inplace the original data or return a new data.
        :return:
        """
        from ..preprocess.filter import filter_coordinates
        data = filter_coordinates(self.data, min_x, max_x, min_y, max_y, inplace)
        return data

    @logit
    def log1p(self, inplace=True, res_key='log1p'):
        """
        log1p for express matrix.

        :param inplace: whether inplace the original data or get a new express matrix after log1p.
        :param res_key: the key for getting the result from the self.result.
        :return:
        """
        if inplace:
            self.data.exp_matrix = np.log1p(self.data.exp_matrix)
        else:
            self.result[res_key] = np.log1p(self.data.exp_matrix)

    @logit
    def normalize_total(self, target_sum=10000, inplace=True, res_key='normalize_total'):
        """
        total count normalize the data to `target_sum` reads per cell, so that counts become comparable among cells.

        :param target_sum: the number of reads per cell after normalization.
        :param inplace: whether inplace the original data or get a new express matrix after normalize_total.
        :param res_key: the key for getting the result from the self.result.
        :return:
        """
        from ..algorithm.normalization import normalize_total
        if inplace:
            self.data.exp_matrix = normalize_total(self.data.exp_matrix, target_sum=target_sum)
        else:
            self.result[res_key] = normalize_total(self.data.exp_matrix, target_sum=target_sum)

    @logit
    def scale(self, zero_center=True, max_value=None, inplace=True, res_key='scale'):
        """
        scale to unit variance and zero mean for express matrix.

        :param zero_center: ignore zero variables if `False`
        :param max_value: truncate to this value after scaling. If `None`, do not truncate.
        :param inplace: whether inplace the original data or get a new express matrix after scale.
        :param res_key: the key for getting the result from the self.result.
        :return:
        """
        from ..algorithm.scale import scale
        if inplace:
            self.data.exp_matrix = scale(self.data.exp_matrix, zero_center, max_value)
        else:
            self.result[res_key] = scale(self.data.exp_matrix, zero_center, max_value)

    @logit
    def quantile(self, inplace=True, res_key='quantile'):
        """
        Normalize the columns of X to each have the same distribution. Given an expression matrix  of M genes by N
        samples, quantile normalization ensures all samples have the same spread of data (by construction).

        :param inplace: whether inplace the original data or get a new express matrix after quantile.
        :param res_key: the key for getting the result from the self.result.
        :return:
        """
        from ..algorithm.normalization import quantile_norm
        if issparse(self.data.exp_matrix):
            self.data.exp_matrix = self.data.exp_matrix.toarray()
        if inplace:
            self.data.exp_matrix = quantile_norm(self.data.exp_matrix)
        else:
            self.result[res_key] = quantile_norm(self.data.exp_matrix)

    @logit
    def disksmooth_zscore(self, r=20, inplace=True, res_key='disksmooth_zscore'):
        """
        for each position, given a radius, calculate the z-score within this circle as final normalized value.

        :param r: radius for normalization.
        :param inplace: whether inplace the original data or get a new express matrix after disksmooth_zscore.
        :param res_key: the key for getting the result from the self.result.
        :return:
        """
        from ..algorithm.normalization import zscore_disksmooth
        if issparse(self.data.exp_matrix):
            self.data.exp_matrix = self.data.exp_matrix.toarray()
        if inplace:
            self.data.exp_matrix = zscore_disksmooth(self.data.exp_matrix, self.data.position, r)
        else:
            self.result[res_key] = zscore_disksmooth(self.data.exp_matrix, self.data.position, r)

    @logit
    def sctransform(
            self,
            n_cells=5000,
            n_genes=2000,
            filter_hvgs=True,
            var_features_n=3000,
            inplace=True,
            res_key='sctransform',
            exp_matrix_key="scale.data",
            seed_use=1448145,
            **kwargs
    ):
        """
        scTransform reference Seruat.

        :param method: offset, theta_ml, theta_lbfgs, alpha_lbfgs.
        :param n_cells: Number of cells to use for estimating parameters in Step1: default is 5000.
        :param n_genes: Number of genes to use for estimating parameters in Step1; default is None, means all genes.
        :param filter_hvgs: bool.
        :param res_clip_range: string or list
                    options: 1)"seurat": Clips residuals to -sqrt(ncells/30), sqrt(ncells/30)
                             2)"default": Clips residuals to -sqrt(ncells), sqrt(ncells)
                    only used when filter_hvgs is true.
        :param var_features_n: Number of variable features to select (for calculating a subset of pearson residuals).
        :param inplace: whether inplace the original data or get a new express matrix after sctransform.
        :param res_key: the key for getting the result from the self.result.
        :param seed_use: random seed
        :return:
        """
        from ..preprocess.sc_transform import sc_transform
        if inplace:
            self.result[res_key] = sc_transform(self.data, n_cells, n_genes, filter_hvgs, exp_matrix_key=exp_matrix_key,
                                                seed_use=seed_use, **kwargs)
        else:
            import copy
            data = copy.deepcopy(self.data)
            self.result[res_key] = sc_transform(data, n_cells, n_genes, filter_hvgs, var_features_n,
                                                exp_matrix_key=exp_matrix_key, seed_use=seed_use, **kwargs)
        key = 'sct'
        self.reset_key_record(key, res_key)

    @logit
    def highly_variable_genes(
            self,
            groups=None,
            method: Optional[str] = 'seurat',
            n_top_genes: Optional[int] = 2000,
            min_disp: Optional[float] = 0.5,
            max_disp: Optional[float] = np.inf,
            min_mean: Optional[float] = 0.0125,
            max_mean: Optional[float] = 3,
            span: Optional[float] = 0.3,
            n_bins: int = 20,
            res_key='highly_variable_genes'
    ):
        """
        Annotate highly variable genes. reference scanpy.

        :param groups:  If specified, highly-variable genes are selected within each batch separately and merged.
                        This simple process avoids the selection of batch-specific genes and acts as a
                        lightweight batch correction method. For all flavors, genes are first sorted
                        by how many batches they are a HVG. For dispersion-based flavors ties are broken
                        by normalized dispersion. If `flavor = 'seurat_v3'`, ties are broken by the median
                        (across batches) rank based on within-batch normalized variance.
        :param method:  Choose the flavor for identifying highly variable genes. For the dispersion
                        based methods in their default workflows, Seurat passes the cutoffs whereas
                        Cell Ranger passes `n_top_genes`.
        :param n_top_genes: Number of highly-variable genes to keep. Mandatory if `flavor='seurat_v3'`.
        :param min_disp: If `n_top_genes` unequals `None`, this and all other cutoffs for the means and the
                         normalized dispersions are ignored. Ignored if `flavor='seurat_v3'`.
        :param max_disp: If `n_top_genes` unequals `None`, this and all other cutoffs for the means and the
                         normalized dispersions are ignored. Ignored if `flavor='seurat_v3'`.
        :param min_mean: If `n_top_genes` unequals `None`, this and all other cutoffs for the means and the
                         normalized dispersions are ignored. Ignored if `flavor='seurat_v3'`.
        :param max_mean: If `n_top_genes` unequals `None`, this and all other cutoffs for the means and the
                         normalized dispersions are ignored. Ignored if `flavor='seurat_v3'`.
        :param span: The fraction of the data (cells) used when estimating the variance in the loess
                         model fit if `flavor='seurat_v3'`.
        :param n_bins: Number of bins for binning the mean gene expression. Normalization is
                       done with respect to each bin. If just a single gene falls into a bin,
                       the normalized dispersion is artificially set to 1. You'll be informed
                       about this if you set `settings.verbosity = 4`.
        :param res_key: the key for getting the result from the self.result.
        :return:
        """
        from ..tools.highly_variable_genes import HighlyVariableGenes
        hvg = HighlyVariableGenes(self.data, groups=groups, method=method, n_top_genes=n_top_genes, min_disp=min_disp,
                                  max_disp=max_disp, min_mean=min_mean, max_mean=max_mean, span=span, n_bins=n_bins)
        hvg.fit()
        self.result[res_key] = hvg.result
        key = 'hvg'
        self.reset_key_record(key, res_key)

    def subset_by_hvg(self, hvg_res_key, inplace=True):
        """
        get the subset by the result of highly variable genes.

        :param hvg_res_key: the key of highly varialbe genes to getting the result.
        :param inplace: whether inplace the data or get a new data after highly variable genes, which only save the
                        data info of highly variable genes.
        :return: a StereoExpData object.
        """
        data = self.data if inplace else copy.deepcopy(self.data)
        if hvg_res_key not in self.result:
            raise Exception(f'{hvg_res_key} is not in the result, please check and run the normalization func.')
        df = self.result[hvg_res_key]
        genes_index = df['highly_variable'].values
        data.sub_by_index(gene_index=genes_index)
        return data

    @logit
    def pca(self, use_highly_genes, n_pcs, svd_solver='auto', hvg_res_key='highly_variable_genes', res_key='pca'):
        """
        Principal component analysis.

        :param use_highly_genes: Whether to use only the expression of hypervariable genes as input.
        :param n_pcs: the number of features for a return array after reducing.
        :param svd_solver: {'auto', 'full', 'arpack', 'randomized'}, default to 'auto'
                    If auto :
                        The solver is selected by a default policy based on `X.shape` and
                        `n_pcs`: if the input data is larger than 500x500 and the
                        number of components to extract is lower than 80% of the smallest
                        dimension of the data, then the more efficient 'randomized'
                        method is enabled. Otherwise the exact full SVD is computed and
                        optionally truncated afterwards.
                    If full :
                        run exact full SVD calling the standard LAPACK solver via
                        `scipy.linalg.svd` and select the components by postprocessing
                    If arpack :
                        run SVD truncated to n_pcs calling ARPACK solver via
                        `scipy.sparse.linalg.svds`. It requires strictly
                        0 < n_pcs < min(x.shape)
                    If randomized :
                        run randomized SVD by the method of Halko et al.
        :param hvg_res_key: the key of highly varialbe genes to getting the result.
        :param res_key: the key for getting the result from the self.result.
        :return:
        """
        if use_highly_genes and hvg_res_key not in self.result:
            raise Exception(f'{hvg_res_key} is not in the result, please check and run the highly_var_genes func.')
        data = self.subset_by_hvg(hvg_res_key, inplace=False) if use_highly_genes else self.data
        from ..algorithm.dim_reduce import pca
        res = pca(data.exp_matrix, n_pcs, svd_solver=svd_solver)
        self.result[res_key] = pd.DataFrame(res['x_pca'])
        key = 'pca'
        self.reset_key_record(key, res_key)

    # def umap(self, pca_res_key, n_pcs=None, n_neighbors=5, min_dist=0.3, res_key='dim_reduce'):
    #     if pca_res_key not in self.result:
    #         raise Exception(f'{pca_res_key} is not in the result, please check and run the pca func.')
    #     x = self.result[pca_res_key][:, n_pcs] if n_pcs is not None else self.result[pca_res_key]
    #     res = u_map(x, 2, n_neighbors, min_dist)
    #     self.result[res_key] = pd.DataFrame(res)

    @logit
    def umap(
            self,
            pca_res_key,
            neighbors_res_key,
            res_key='umap',
            min_dist: float = 0.5,
            spread: float = 1.0,
            n_components: int = 2,
            maxiter: Optional[int] = None,
            alpha: float = 1.0,
            gamma: float = 1.0,
            negative_sample_rate: int = 5,
            init_pos: str = 'spectral',
            method: str = 'umap'
    ):
        """
        Embed the neighborhood graph using UMAP [McInnes18]_.

        :param pca_res_key: the key of pca to getting the result. Usually, in spatial omics analysis, the results
                            after using pca are used for umap.
        :param neighbors_res_key: the key of neighbors to getting the connectivities of neighbors result for umap.
        :param res_key: the key for getting the result from the self.result.
        :param min_dist: The effective minimum distance between embedded points. Smaller values
                         will result in a more clustered/clumped embedding where nearby points on
                         the manifold are drawn closer together, while larger values will result
                         on a more even dispersal of points. The value should be set relative to
                         the ``spread`` value, which determines the scale at which embedded
                         points will be spread out. The default of in the `umap-learn` package is
                         0.1.
        :param spread: The effective scale of embedded points. In combination with `min_dist`
                       this determines how clustered/clumped the embedded points are.
        :param n_components: The number of dimensions of the embedding.
        :param maxiter: The number of iterations (epochs) of the optimization. Called `n_epochs`
                        in the original UMAP.
        :param alpha: The initial learning rate for the embedding optimization.
        :param gamma: Weighting applied to negative samples in low dimensional embedding
                      optimization. Values higher than one will result in greater weight
                      being given to negative samples.
        :param negative_sample_rate: The number of negative edge/1-simplex samples to use per positive
                      edge/1-simplex sample in optimizing the low dimensional embedding.
        :param init_pos: How to initialize the low dimensional embedding.Called `init` in the original UMAP.Options are:
                        * 'spectral': use a spectral embedding of the graph.
                        * 'random': assign initial embedding positions at random.
        :return:
        """
        from ..algorithm.umap import umap
        if pca_res_key not in self.result:
            raise Exception(f'{pca_res_key} is not in the result, please check and run the pca func.')
        if neighbors_res_key not in self.result:
            raise Exception(f'{neighbors_res_key} is not in the result, please check and run the neighbors func.')
        _, connectivities, _ = self.get_neighbors_res(neighbors_res_key)
        x_umap = umap(x=self.result[pca_res_key], neighbors_connectivities=connectivities,
                      min_dist=min_dist, spread=spread, n_components=n_components, maxiter=maxiter, alpha=alpha,
                      gamma=gamma, negative_sample_rate=negative_sample_rate, init_pos=init_pos, method=method)
        self.result[res_key] = pd.DataFrame(x_umap)
        key = 'umap'
        self.reset_key_record(key, res_key)

    @logit
    def neighbors(self, pca_res_key, method='umap', metric='euclidean', n_pcs=-1, n_neighbors=10, knn=True, n_jobs=10,
                  res_key='neighbors'):
        """
        run the neighbors.

        :param pca_res_key: the key of pca to getting the result.
        :param method: Use 'umap' or 'gauss'. for computing connectivities.
        :param metric: A known metric's name or a callable that returns a distance.
                        include:
                            * euclidean
                            * manhattan
                            * chebyshev
                            * minkowski
                            * canberra
                            * braycurtis
                            * mahalanobis
                            * wminkowski
                            * seuclidean
                            * cosine
                            * correlation
                            * haversine
                            * hamming
                            * jaccard
                            * dice
                            * russelrao
                            * kulsinski
                            * rogerstanimoto
                            * sokalmichener
                            * sokalsneath
                            * yule
        :param n_pcs: the number of pcs used to runing neighbor.
        :param n_neighbors: Use this number of nearest neighbors.
        :param knn: If `True`, use a hard threshold to restrict the number of neighbors to
                    `n_neighbors`, that is, consider a knn graph. Otherwise, use a Gaussian
                    Kernel to assign low weights to neighbors more distant than the
                    `n_neighbors` nearest neighbor.
        :param n_jobs: The number of parallel jobs to run for neighbors search, defaults to 10.
                    if set to -1, means the all CPUs will be used, too high value may cause segment fault.
        :param res_key: the key for getting the result from the self.result.
        :return:
        """
        if pca_res_key not in self.result:
            raise Exception(f'{pca_res_key} is not in the result, please check and run the pca func.')
        if n_jobs > cpu_count():
            n_jobs = -1
        from ..algorithm.neighbors import find_neighbors
        neighbor, dists, connectivities = find_neighbors(x=self.result[pca_res_key].values, method=method, n_pcs=n_pcs,
                                                         n_neighbors=n_neighbors, metric=metric, knn=knn, n_jobs=n_jobs)
        res = {'neighbor': neighbor, 'connectivities': connectivities, 'nn_dist': dists}
        self.result[res_key] = res
        key = 'neighbors'
        self.reset_key_record(key, res_key)

    def get_neighbors_res(self, neighbors_res_key, ):
        """
        get the neighbor result by the key.

        :param neighbors_res_key: the key of neighbors to getting the result.
        :return: neighbor, connectivities, nn_dist.
        """
        if neighbors_res_key not in self.result:
            raise Exception(f'{neighbors_res_key} is not in the result, please check and run the neighbors func.')
        neighbors_res = self.result[neighbors_res_key]
        neighbor = neighbors_res['neighbor']
        connectivities = neighbors_res['connectivities']
        nn_dist = neighbors_res['nn_dist']
        return neighbor, connectivities, nn_dist

    @logit
    def spatial_neighbors(self, neighbors_res_key, n_neighbors=6, res_key='spatial_neighbors'):
        """
        Create a graph from spatial coordinates using squidpy.

        :param neighbors_res_key: the key of neighbors to getting the result.
        :param n_neighbors: Use this number of nearest neighbors.
        :param res_key: the key for getting the result from the self.result.
        :return:
        """
        from ..io.reader import stereo_to_anndata
        import squidpy as sq
        neighbor, connectivities, dists = copy.deepcopy(self.get_neighbors_res(neighbors_res_key))
        adata = stereo_to_anndata(self.data)
        sq.gr.spatial_neighbors(adata, n_neighs=n_neighbors)
        connectivities.data[connectivities.data > 0] = 1
        adj = connectivities + adata.obsp['spatial_connectivities']
        adj.data[adj.data > 0] = 1
        res = {'neighbor': neighbor, 'connectivities': adj, 'nn_dist': dists}
        self.result[res_key] = res
        key = 'neighbors'
        self.reset_key_record(key, res_key)

    @logit
    def leiden(self,
               neighbors_res_key,
               res_key='cluster',
               directed: bool = True,
               resolution: float = 1,
               use_weights: bool = True,
               random_state: int = 0,
               n_iterations: int = -1,
               method='normal'
               ):
        """
        leiden of cluster.

        :param neighbors_res_key: the key of neighbors to getting the result.
        :param res_key: the key for getting the result from the self.result.
        :param directed: If True, treat the graph as directed. If False, undirected.
        :param resolution: A parameter value controlling the coarseness of the clustering.
                            Higher values lead to more clusters.
                            Set to `None` if overriding `partition_type`
                            to one that doesn’t accept a `resolution_parameter`.
        :param use_weights: If `True`, edge weights from the graph are used in the computation(placing more emphasis
                            on stronger edges).
        :param random_state: Change the initialization of the optimization.
        :param n_iterations: How many iterations of the Leiden clustering algorithm to perform.
                             Positive values above 2 define the total number of iterations to perform,
                             -1 has the algorithm run until it reaches its optimal clustering.
        :return:
        """

        neighbor, connectivities, _ = self.get_neighbors_res(neighbors_res_key)
        if method == 'rapids':
            from ..algorithm.leiden import leiden_rapids
            clusters = leiden_rapids(adjacency=connectivities, resolution=resolution)
        else:
            from ..algorithm.leiden import leiden as le
            clusters = le(neighbor=neighbor, adjacency=connectivities, directed=directed, resolution=resolution,
                          use_weights=use_weights, random_state=random_state, n_iterations=n_iterations)
        df = pd.DataFrame({'bins': self.data.cell_names, 'group': clusters})
        self.result[res_key] = df
        key = 'cluster'
        self.reset_key_record(key, res_key)

    @logit
    def louvain(self,
                neighbors_res_key,
                res_key='cluster',
                resolution: float = None,
                random_state: int = 0,
                flavor: Literal['vtraag', 'igraph', 'rapids'] = 'vtraag',
                directed: bool = True,
                use_weights: bool = False
                ):
        """
        louvain of cluster.

        :param neighbors_res_key: the key of neighbors to getting the result.
        :param res_key: the key for getting the result from the self.result.
        :param resolution: A parameter value controlling the coarseness of the clustering.
                            Higher values lead to more clusters.
                            Set to `None` if overriding `partition_type`
                            to one that doesn't accept a `resolution_parameter`.
        :param random_state: Change the initialization of the optimization.
        :param flavor: Choose between to packages for computing the clustering.
                        Including: ``'vtraag'``, ``'igraph'``, ``'taynaud'``.
                        ``'vtraag'`` is much more powerful, and the default.
        :param directed: If True, treat the graph as directed. If False, undirected.
        :param use_weights: Use weights from knn graph.
        :return:
        """
        neighbor, connectivities, _ = self.get_neighbors_res(neighbors_res_key)
        from ..algorithm._louvain import louvain as lo
        clusters = lo(neighbor=neighbor, resolution=resolution, random_state=random_state,
                      adjacency=connectivities, flavor=flavor, directed=directed, use_weights=use_weights)
        df = pd.DataFrame({'bins': self.data.cell_names, 'group': clusters})
        self.result[res_key] = df
        key = 'cluster'
        self.reset_key_record(key, res_key)

    @logit
    def phenograph(self, phenograph_k, pca_res_key, n_jobs=10, res_key='cluster'):
        """
        phenograph of cluster.

        :param phenograph_k: the k value of phenograph.
        :param pca_res_key: the key of pca to getting the result for running the phenograph.
        :param n_jobs: The number of parallel jobs to run for neighbors search, defaults to 10.
                    if set to -1, means the all CPUs will be used, too high value may cause segment fault.
        :param res_key: the key for getting the result from the self.result.
        :return:
        """
        if pca_res_key not in self.result:
            raise Exception(f'{pca_res_key} is not in the result, please check and run the pca func.')
        import phenograph as phe
        communities, _, _ = phe.cluster(self.result[pca_res_key], k=phenograph_k, clustering_algo='leiden',
                                        n_jobs=n_jobs)
        communities = communities + 1
        clusters = communities.astype(str)
        df = pd.DataFrame({'bins': self.data.cell_names, 'group': clusters})
        self.result[res_key] = df
        key = 'cluster'
        self.reset_key_record(key, res_key)

    @logit
    def find_marker_genes(self,
                          cluster_res_key,
                          method: str = 't_test',
                          case_groups: Union[str, np.ndarray] = 'all',
                          control_groups: Union[str, np.ndarray] = 'rest',
                          corr_method: str = 'bonferroni',
                          use_raw: bool = True,
                          use_highly_genes: bool = True,
                          hvg_res_key: Optional[str] = None,
                          res_key: str = 'marker_genes',
                          output: Optional[str] = None,
                          ):
        """
        a tool of finding maker gene. for each group, find statistical test different genes between one group and
        the rest groups using t_test or wilcoxon_test.

        :param cluster_res_key: the key of cluster to getting the result for group info.
        :param method: t_test or wilcoxon_test.
        :param case_groups: case group info, default all clusters.
        :param control_groups: control group info, default the rest of groups.
        :param corr_method: correlation method.
        :param use_raw: whether use the raw count express matrix for the analysis, default True.
        :param use_highly_genes: Whether to use only the expression of hypervariable genes as input, default True.
        :param hvg_res_key: the key of highly varialbe genes to getting the result.
        :param res_key: the key for getting the result from the self.result.
        :param output: path of output_file(.csv). If None, do not generate the output file.
        :return:
        """
        from ..tools.find_markers import FindMarker

        if use_highly_genes and hvg_res_key not in self.result:
            raise Exception(f'{hvg_res_key} is not in the result, please check and run the highly_var_genes func.')
        if use_raw and not self.raw:
            raise Exception(f'self.raw must be set if use_raw is True.')
        if cluster_res_key not in self.result:
            raise Exception(f'{cluster_res_key} is not in the result, please check and run the func of cluster.')
        data = self.raw if use_raw else self.data
        data = self.subset_by_hvg(hvg_res_key, inplace=False) if use_highly_genes else data
        tool = FindMarker(data=data, groups=self.result[cluster_res_key], method=method, case_groups=case_groups,
                          control_groups=control_groups, corr_method=corr_method)
        self.result[res_key] = tool.result
        if output is not None:
            import natsort
            result = self.result[res_key]
            show_cols = ['scores', 'pvalues', 'pvalues_adj', 'log2fc', 'genes']
            groups = natsort.natsorted(result.keys())
            dat = pd.DataFrame(
                {group.split(".")[0] + "_" + key: result[group][key] for group in groups for key in show_cols})
            dat.to_csv(output)
        key = 'marker_genes'
        self.reset_key_record(key, res_key)

    @logit
    def spatial_lag(self,
                    cluster_res_key,
                    genes=None,
                    random_drop=True,
                    drop_dummy=None,
                    n_neighbors=8,
                    res_key='spatial_lag'):
        """
        spatial lag model, calculate cell-bin's lag coefficient, lag z-stat and p-value.

        :param cluster_res_key: the key of cluster to getting the result for group info.
        :param genes: specify genes, default using all genes.
        :param random_drop: randomly drop bin-cells if True.
        :param drop_dummy: drop specify clusters.
        :param n_neighbors: number of neighbors.
        :param res_key: the key for getting the result from the self.result.
        :return:
        """
        from ..tools.spatial_lag import SpatialLag
        if cluster_res_key not in self.result:
            raise Exception(f'{cluster_res_key} is not in the result, please check and run the func of cluster.')
        tool = SpatialLag(data=self.data, groups=self.result[cluster_res_key], genes=genes, random_drop=random_drop,
                          drop_dummy=drop_dummy, n_neighbors=n_neighbors)
        tool.fit()
        self.result[res_key] = tool.result

    @logit
    def spatial_pattern_score(self, use_raw=True, res_key='spatial_pattern'):
        """
        calculate the spatial pattern score.

        :param use_raw: whether use the raw count express matrix for the analysis, default True.
        :param res_key: the key for getting the result from the self.result.
        :return:
        """
        from ..algorithm.spatial_pattern_score import spatial_pattern_score

        if use_raw and not self.raw:
            raise Exception(f'self.raw must be set if use_raw is True.')
        data = self.raw if use_raw else self.data
        x = data.exp_matrix.toarray() if issparse(data.exp_matrix) else data.exp_matrix
        df = pd.DataFrame(x, columns=data.gene_names, index=data.cell_names)
        res = spatial_pattern_score(df)
        self.result[res_key] = res

    @logit
    def spatial_hotspot(self, use_highly_genes=True, hvg_res_key: Optional[str] = None, model='normal', n_neighbors=30,
                        n_jobs=20, fdr_threshold=0.05, min_gene_threshold=10, outdir=None, res_key='spatial_hotspot',
                        use_raw=True, ):
        """
        identifying informative genes (and gene modules)

        :param use_highly_genes: Whether to use only the expression of hypervariable genes as input, default True.
        :param hvg_res_key: the key of highly varialbe genes to getting the result.
        :param model: Specifies the null model to use for gene expression.
            Valid choices are:
                - 'danb': Depth-Adjusted Negative Binomial
                - 'bernoulli': Models probability of detection
                - 'normal': Depth-Adjusted Normal
                - 'none': Assumes data has been pre-standardized
        :param n_neighbors: Neighborhood size.
        :param n_jobs: Number of parallel jobs to run.
        :param fdr_threshold: Correlation threshold at which to stop assigning genes to modules
        :param min_gene_threshold: Controls how small modules can be.
            Increase if there are too many modules being formed.
            Decrease if substructre is not being captured
        :param outdir: directory containing output file(hotspot.pkl). Hotspot object will be totally output here.
            If None, results will not be output to a file.
        :param res_key: the key for getting the result from the self.result.
        :param use_raw: whether use the raw count express matrix for the analysis, default True.

        :return:
        """
        from ..algorithm.spatial_hotspot import spatial_hotspot
        if use_highly_genes and hvg_res_key not in self.result:
            raise Exception(f'{hvg_res_key} is not in the result, please check and run the highly_var_genes func.')
        # data = self.subset_by_hvg(hvg_res_key, inplace=False) if use_highly_genes else self.data
        if use_raw and not self.raw:
            raise Exception(f'self.raw must be set if use_raw is True.')
        data = copy.deepcopy(self.raw) if use_raw else copy.deepcopy(self.data)
        if use_highly_genes:
            df = self.result[hvg_res_key]
            genes_index = df['highly_variable'].values
            gene_name = np.array(df.index)[genes_index]
            data = data.sub_by_name(gene_name=gene_name)
        hs = spatial_hotspot(data, model=model, n_neighbors=n_neighbors, n_jobs=n_jobs, fdr_threshold=fdr_threshold,
                             min_gene_threshold=min_gene_threshold, outdir=outdir)
        # res = {"results":hs.results, "local_cor_z": hs.local_correlation_z, "modules": hs.modules,
        #        "module_scores": hs.module_scores}
        self.result[res_key] = hs

    @logit
    def gaussian_smooth(self, n_neighbors=10, smooth_threshold=90, pca_res_key='pca', res_key='gaussian_smooth',
                        n_jobs=-1, inplace=True):
        """smooth the expression matrix

        :param n_neighbors: number of the nearest points to serach, Too high value may cause overfitting, Too low value may cause poor smoothing effect.
        :param smooth_threshold: indicates Gaussian variance with a value between 20 and 100, Too high value may cause overfitting, Too low value may cause poor smoothing effect。
        :param pca_res_key: the key of pca to get from self.result, defaults to 'pca'.
        :param res_key: the key for getting the result from the self.result, defaults to 'gaussian_smooth'.
        :param n_jobs: The number of parallel jobs to run for neighbors search, defaults to -1, means the all CPUs will be used.
        :param inplace: whether inplace the express matrix or get a new express matrix, defaults to True.
        """
        assert pca_res_key in self.result, f'{pca_res_key} is not in the result, please check and run the pca func.'
        assert self.raw is not None, 'no raw exp_matrix to be saved, please check and run the raw_checkpoint.'
        assert n_neighbors > 0, 'n_neighbors must be greater than 0'
        assert smooth_threshold >= 20 and smooth_threshold <= 100, 'smooth_threshold must be between 20 and 100'

        pca_exp_matrix = self.result[pca_res_key].values
        raw_exp_matrix = self.raw.exp_matrix.toarray() if issparse(self.raw.exp_matrix) else self.raw.exp_matrix

        if pca_exp_matrix.shape[0] != raw_exp_matrix.shape[0]:
            raise Exception(
                f"The first dimension of pca_exp_matrix not equals to raw_exp_matrix's, may be because of running raw_checkpoint before filter cells and genes.")

        # logger.info(f"raw exp matrix size: {raw_exp_matrix.shape}")
        from ..algorithm.gaussian_smooth import gaussian_smooth
        result = gaussian_smooth(pca_exp_matrix, raw_exp_matrix, self.data.position, n_neighbors=n_neighbors,
                                 smooth_threshold=smooth_threshold, n_jobs=n_jobs)
        # logger.info(f"smoothed exp matrix size: {result.shape}")
        if inplace:
            self.data.exp_matrix = result
            from ..preprocess.qc import cal_qc
            cal_qc(self.data)
        else:
            self.result[res_key] = result

    def lr_score(
            self,
            lr_pairs: Union[list, np.array],
            distance: Union[int, float] = 5,
            spot_comp: pd.DataFrame = None,
            verbose: bool = True,
            key_add: str = 'cci_score',
            min_exp: Union[int, float] = 0,
            use_raw: bool = False,
            min_spots: int = 20,
            n_pairs: int = 1000,
            adj_method: str = "fdr_bh",
            bin_scale: int = 1,
            n_jobs=4,
            res_key='lr_score'
    ):
        """calculate cci score for each LR pair and do permutation test

        Parameters
        ----------
        lr_pairs : Union[list, np.array]
            LR pairs
        distance : Union[int, float], optional
            the distance between spots which are considered as neighbors , by default 5
        spot_comp : `pd.DataFrame`, optional
            spot component of different cells, by default None
        key_add : str, optional
            key added in `result`, by default 'cci_score'
        min_exp : Union[int, float], optional
            the min expression of ligand or receptor gene when caculate reaction strength, by default 0
        use_raw : bool, optional
            whether to use counts in `adata.raw.X`, by default False
        min_spots : int, optional
            the min number of spots that score > 0, by default 20
        n_pairs : int, optional
            number of pairs to random sample, by default 1000
        adj_method : str, optional
            adjust method of p value, by default "fdr_bh"
        n_wokers : int, optional
            num of worker when calculate_score, by default 4

        Raises
        ------
        ValueError
            _description_
        """
        from ..tools.LR_interaction import LrInteraction
        interaction = LrInteraction(self,
                                    verbose=verbose,
                                    bin_scale=bin_scale,
                                    distance=distance,
                                    spot_comp=spot_comp,
                                    n_jobs=n_jobs,
                                    min_exp=min_exp,
                                    min_spots=min_spots,
                                    n_pairs=n_pairs,
                                    )

        result = interaction.fit(lr_pairs=lr_pairs,
                                 adj_method=adj_method,
                                 use_raw=use_raw,
                                 key_add=key_add)

        self.result[res_key] = result

    @logit
    def batches_integrate(self, pca_res_key='pca', res_key='pca_integrated', **kwargs):
        """integrate different experiments base on the pca result

        :param pca_res_key: the key of original pca to get from self.result, defaults to 'pca'
        :param res_key: the key for getting the result after integrating from the self.result, defaults to 'pca_integrated'
        """
        import harmonypy as hm
        assert pca_res_key in self.result, f'{pca_res_key} is not in the result, please check and run the pca method.'
        assert self.data.cells.batch is not None, f'this is not a data were merged from diffrent experiments'

        out = hm.run_harmony(self.result[pca_res_key], self.data.cells.to_df(), 'batch', **kwargs)
        self.result[res_key] = pd.DataFrame(out.Z_corr.T)
        key = 'pca'
        self.reset_key_record(key, res_key)

    @logit
    def annotation(
<<<<<<< HEAD
        self, 
=======
        self,
>>>>>>> 0fc605d6
        annotation_information: Union[list, dict],
        cluster_res_key = 'cluster',
        res_key='annotation'
    ):
        """
        annotation of cluster.

<<<<<<< HEAD
        :param annotation_information: Union[list, dict] 
=======
        :param annotation_information: Union[list, dict]
>>>>>>> 0fc605d6
            Annotation information for clustering results.
        :param cluster_res_key: The key of cluster result in the self.result.
        :param res_key: The key for getting the result from the self.result.
        :return:
        """

        assert cluster_res_key in self.result, f'{cluster_res_key} is not in the result, please check and run the cluster func.'

        df = copy.deepcopy(self.result[cluster_res_key])
        if isinstance(annotation_information,list):
            df.group.cat.categories = annotation_information
        elif isinstance(annotation_information,dict):
            new_annotation_list = []
            for i in df.group.cat.categories:
                new_annotation_list.append(annotation_information[i])
            df.group.cat.categories = new_annotation_list

        self.result[res_key] = df

        key = 'cluster'
        self.reset_key_record(key, res_key)

    # def scenic(self, tfs, motif, database_dir, res_key='scenic', use_raw=True, outdir=None,):
    #     """
    #
    #     :param tfs: tfs file in txt format
    #     :param motif: motif file in tbl format
    #     :param database_dir: directory containing reference database(*.feather files) from cisTarget.
    #     :param res_key: the key for getting the result from the self.result.
    #     :param use_raw: whether use the raw count express matrix for the analysis, default True.
    #     :param outdir: directory containing output files(including modules.pkl, regulons.csv, adjacencies.tsv,
    #         motifs.csv). If None, results will not be output to files.
    #
    #     :return:
    #     """
    #     from ..algorithm.scenic import scenic as cal_sce
    #     if use_raw and not self.raw:
    #         raise Exception(f'self.raw must be set if use_raw is True.')
    #     data = self.raw if use_raw else self.data
    #     modules, regulons, adjacencies, motifs, auc_mtx, regulons_df = cal_sce(data, tfs, motif, database_dir, outdir)
    #     res = {"modules": modules, "regulons": regulons, "adjacencies": adjacencies, "motifs": motifs,
    #            "auc_mtx":auc_mtx, "regulons_df": regulons_df}
    #     self.result[res_key] = res


class AnnBasedResult(dict):
    CLUSTER_NAMES = {'leiden', 'louvain', 'phenograph'}
    CONNECTIVITY_NAMES = {'neighbors'}
    REDUCE_NAMES = {'umap', 'pca', 'tsne'}
    HVG_NAMES = {'highly_variable_genes', 'hvg'}

    RENAME_DICT = {'highly_variable_genes': 'hvg'}

    CLUSTER, CONNECTIVITY, REDUCE, HVG = 0, 1, 2, 3
    TYPE_NAMES_DICT = {
        CLUSTER: CLUSTER_NAMES,
        CONNECTIVITY: CONNECTIVITY_NAMES,
        REDUCE: REDUCE_NAMES,
        HVG: HVG_NAMES
    }

    def __init__(self, based_ann_data: AnnData):
        super(dict, self).__init__()
        self.__based_ann_data = based_ann_data

    def __contains__(self, item):
        if item in self.keys():
            return True
        elif item in AnnBasedResult.CLUSTER_NAMES:
            return item in self.__based_ann_data.obs
        elif item in AnnBasedResult.CONNECTIVITY_NAMES:
            return item in self.__based_ann_data.uns
        elif item in AnnBasedResult.REDUCE_NAMES:
            return f'X_{item}' in self.__based_ann_data.obsm
        elif item in AnnBasedResult.HVG_NAMES:
            if item in self.__based_ann_data.uns:
                return True
            elif AnnBasedResult.RENAME_DICT.get(item, None) in self.__based_ann_data.uns:
                return True
        obsm_obj = self.__based_ann_data.obsm.get(f'X_{item}', None)
        if obsm_obj is not None:
            return True
        obs_obj = self.__based_ann_data.obs.get(item, None)
        if obs_obj is not None:
            return True
        uns_obj = self.__based_ann_data.uns.get(item, None)
        if uns_obj and 'params' in uns_obj and 'connectivities_key' in uns_obj['params'] and 'distances_key' in uns_obj[
            'params']:
            return True
        return False

    def __getitem__(self, name):
        if name in AnnBasedResult.CLUSTER_NAMES:
            return pd.DataFrame(self.__based_ann_data.obs[name].values, columns=['group'])
        elif name in AnnBasedResult.CONNECTIVITY_NAMES:
            return {
                'neighbor': None,  # TODO really needed?
                'connectivities': self.__based_ann_data.obsp['connectivities'],
                'nn_dist': self.__based_ann_data.obsp['distances'],
            }
        elif name in AnnBasedResult.REDUCE_NAMES:
            return pd.DataFrame(self.__based_ann_data.obsm[f'X_{name}'], copy=False)
        elif name in AnnBasedResult.HVG_NAMES:
            # TODO ignore `mean_bin`, really need?
            return self.__based_ann_data.var.loc[:, ["means", "dispersions", "dispersions_norm", "highly_variable"]]
        obsm_obj = self.__based_ann_data.obsm.get(f'X_{name}', None)
        if obsm_obj is not None:
            return pd.DataFrame(obsm_obj)
        obs_obj = self.__based_ann_data.obs.get(name, None)
        if obs_obj is not None:
            return pd.DataFrame(self.__based_ann_data.obs[name].values, columns=['group'])
        uns_obj = self.__based_ann_data.uns.get(name, None)
        if uns_obj and 'params' in uns_obj and 'connectivities_key' in uns_obj['params'] and 'distances_key' in uns_obj[
            'params']:
            return {
                'neighbor': None,  # TODO really needed?
                'connectivities': self.__based_ann_data.obsp[uns_obj['params']['connectivities_key']],
                'nn_dist': self.__based_ann_data.obsp[uns_obj['params']['distances_key']],
            }
        raise Exception

    def _real_set_item(self, type, key, value):
        if type == AnnBasedResult.CLUSTER:
            self._set_cluster_res(key, value)
        elif type == AnnBasedResult.CONNECTIVITY:
            self._set_connectivities_res(key, value)
        elif type == AnnBasedResult.REDUCE:
            self._set_reduce_res(key, value)
        elif type == AnnBasedResult.HVG_NAMES:
            self._set_hvg_res(key, value)
        else:
            return False
        return True

    def __setitem__(self, key, value):
        for name_type, name_dict in AnnBasedResult.TYPE_NAMES_DICT.items():
            if key in name_dict and self._real_set_item(name_type, key, value):
                return

        for name_type, name_dict in AnnBasedResult.TYPE_NAMES_DICT.items():
            for like_name in name_dict:
                if like_name in key and self._real_set_item(name_type, key, value):
                    return

        if type(value) is pd.DataFrame:
            if 'bins' in value.columns.values and 'group' in value.columns.values:
                self._set_cluster_res(key, value)
                return
            elif not {"means", "dispersions", "dispersions_norm", "highly_variable"} - set(value.columns.values):
                self._set_hvg_res(key, value)
                return
            elif len(value.shape) == 2 and value.shape[0] > 399 and value.shape[1] > 399:
                # TODO this is hard-code method to guess it's a reduce ndarray
                self._set_reduce_res(key, value)
                return
        elif type(value) is dict:
            if not {'connectivities', 'nn_dist'} - set(value.keys()):
                self._set_connectivities_res(key, value)
                return

        raise KeyError

    def _set_cluster_res(self, key, value):
        assert type(value) is pd.DataFrame and 'group' in value.columns.values, f"this is not cluster res"
        # FIXME ignore set params to uns, this may cause dirty data in uns, if it exist at the first time
        self.__based_ann_data.uns[key] = {'params': {}, 'source': 'stereopy', 'method': key}
        self.__based_ann_data.obs[key] = value['group'].values

    def _set_connectivities_res(self, key, value):
        assert type(value) is dict and not {'connectivities', 'nn_dist'} - set(value.keys()), \
            f'not enough key to set connectivities'
        self.__based_ann_data.uns[key] = {
            'params': {'method': 'umap'},
            'source': 'stereopy',
            'method': 'neighbors'
        }
        if key == 'neighbors':
            self.__based_ann_data.uns[key]['params']['connectivities_key'] = 'connectivities'
            self.__based_ann_data.uns[key]['params']['distances_key'] = 'distances'
            self.__based_ann_data.obsp['connectivities'] = value['connectivities']
            self.__based_ann_data.obsp['distances'] = value['nn_dist']
        else:
            self.__based_ann_data.uns[key]['params']['connectivities_key'] = f'{key}_connectivities'
            self.__based_ann_data.uns[key]['params']['distances_key'] = f'{key}_distances'
            self.__based_ann_data.obsp[f'{key}_connectivities'] = value['connectivities']
            self.__based_ann_data.obsp[f'{key}_distances'] = value['nn_dist']

    def _set_reduce_res(self, key, value):
        assert type(value) is pd.DataFrame, f'reduce result must be pandas.DataFrame'
        self.__based_ann_data.uns[key] = {'params': {}, 'source': 'stereopy', 'method': key}
        self.__based_ann_data.obsm[f'X_{key}'] = value.values

    def _set_hvg_res(self, key, value):
        self.__based_ann_data.uns[key] = {'params': {}, 'source': 'stereopy', 'method': key}
        self.__based_ann_data.var.loc[:, ["means", "dispersions", "dispersions_norm", "highly_variable"]] = \
            value.loc[:, ["means", "dispersions", "dispersions_norm", "highly_variable"]].values


class AnnBasedStPipeline(StPipeline):

    def __init__(self, based_ann_data: AnnData, data):
        super(AnnBasedStPipeline, self).__init__(data)
        self.__based_ann_data = based_ann_data
        self.result = AnnBasedResult(based_ann_data)

    def subset_by_hvg(self, hvg_res_key, inplace=True):
        data = self.data if inplace else copy.deepcopy(self.data)
        if hvg_res_key not in self.result:
            raise Exception(f'{hvg_res_key} is not in the result, please check and run the normalization func.')
        df = self.result[hvg_res_key]
        data._ann_data._inplace_subset_var(df['highly_variable'].values)
        return data<|MERGE_RESOLUTION|>--- conflicted
+++ resolved
@@ -10,7 +10,6 @@
 change log:
     2021/07/20  create file.
 """
-
 import copy
 from functools import wraps
 from typing import Optional, Union
@@ -942,11 +941,7 @@
 
     @logit
     def annotation(
-<<<<<<< HEAD
-        self, 
-=======
         self,
->>>>>>> 0fc605d6
         annotation_information: Union[list, dict],
         cluster_res_key = 'cluster',
         res_key='annotation'
@@ -954,11 +949,7 @@
         """
         annotation of cluster.
 
-<<<<<<< HEAD
-        :param annotation_information: Union[list, dict] 
-=======
         :param annotation_information: Union[list, dict]
->>>>>>> 0fc605d6
             Annotation information for clustering results.
         :param cluster_res_key: The key of cluster result in the self.result.
         :param res_key: The key for getting the result from the self.result.
