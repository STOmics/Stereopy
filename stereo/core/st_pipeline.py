--- conflicted
+++ resolved
@@ -31,10 +31,6 @@
 from .stereo_exp_data import StereoExpData
 from ..log_manager import logger
 from ..utils.time_consume import TimeConsume
-<<<<<<< HEAD
-
-=======
->>>>>>> ba940f15
 
 tc = TimeConsume()
 
@@ -62,13 +58,8 @@
         self.data: Union[StereoExpData, AnnBasedStereoExpData] = data
         self.result = Result(data)
         self._raw: Union[StereoExpData, AnnBasedStereoExpData] = None
-<<<<<<< HEAD
-        self.key_record = {'hvg': [], 'pca': [], 'neighbors': [], 'umap': [], 'cluster': [], 'marker_genes': []}
-        self.reset_key_record = self._reset_key_record
-=======
         self._key_record = {'hvg': [], 'pca': [], 'neighbors': [], 'umap': [], 'cluster': [], 'marker_genes': []}
         # self.reset_key_record = self._reset_key_record
->>>>>>> ba940f15
 
     def __getattr__(self, item):
         dict_attr = self.__dict__.get(item, None)
@@ -271,16 +262,6 @@
         Depending on `inplace`, if `True`, the data will be replaced by those filtered.
         """
         from ..preprocess.filter import filter_cells
-<<<<<<< HEAD
-        data = filter_cells(self.data, min_gene, max_gene, min_n_genes_by_counts, max_n_genes_by_counts, pct_counts_mt,
-                            cell_list, inplace)
-        if data.raw is not None and filter_raw:
-            # filter_cells(data.raw, min_gene, max_gene, min_n_genes_by_counts, max_n_genes_by_counts, pct_counts_mt,
-            #              cell_list, True)
-            filter_cells(data.raw, cell_list=data.cell_names, inplace=True)
-            if isinstance(data, AnnBasedStereoExpData):
-                data.adata.raw = data.raw.adata
-=======
         min_counts = kwargs.get('min_gene', None) if min_counts is None else min_counts
         max_counts = kwargs.get('max_gene', None) if max_counts is None else max_counts
         min_genes = kwargs.get('min_n_genes_by_counts', None) if min_genes is None else min_genes
@@ -293,7 +274,6 @@
         #     filter_cells(data.raw, cell_list=data.cell_names, inplace=True)
         #     if isinstance(data, AnnBasedStereoExpData):
         #         data.adata.raw = data.raw.adata
->>>>>>> ba940f15
         return data
 
     @logit
@@ -351,13 +331,6 @@
         Depending on `inplace`, if `True`, the data will be replaced by those filtered.
         """
         from ..preprocess.filter import filter_genes
-<<<<<<< HEAD
-        data = filter_genes(self.data, min_cell, max_cell, gene_list, mean_umi_gt, inplace)
-        if data.raw is not None and filter_raw:
-            filter_genes(data.raw, gene_list=data.genes.gene_name, inplace=True)
-            if isinstance(data, AnnBasedStereoExpData):
-                data.adata.raw = data.raw.adata
-=======
         min_cells = kwargs.get('min_cell', None) if min_cells is None else min_cells
         max_cells = kwargs.get('max_cell', None) if max_cells is None else max_cells
         min_counts = kwargs.get('min_count', None) if min_counts is None else min_counts
@@ -368,7 +341,6 @@
         #     filter_genes(data.raw, gene_list=data.genes.gene_name, inplace=True)
         #     if isinstance(data, AnnBasedStereoExpData):
         #         data.adata.raw = data.raw.adata
->>>>>>> ba940f15
         return data
 
     @logit
@@ -399,17 +371,6 @@
             raise KeyError(f'Can not find result of highly_variable_genes function by key {hvg_res_key}.')
 
         from ..preprocess import filter_genes
-<<<<<<< HEAD
-        hvgs_flag = self.result[hvg_res_key]['highly_variable'].to_numpy()
-        hvgs = self.data.gene_names[hvgs_flag]
-        hvg_result_filtered = self.result[hvg_res_key][hvgs_flag]
-        data = filter_genes(self.data, gene_list=hvgs, inplace=inplace)
-        if data.raw is not None and filter_raw:
-            filter_genes(data.raw, gene_list=hvgs, inplace=True)
-            if isinstance(data, AnnBasedStereoExpData):
-                data.adata.raw = data.raw.adata
-        data.tl.result[hvg_res_key] = hvg_result_filtered
-=======
         # hvgs_flag = self.result[hvg_res_key]['highly_variable']
         # hvgs_flag.fillna(False, inplace=True)
         # hvgs_flag = hvgs_flag.to_numpy()
@@ -423,7 +384,6 @@
         #     if isinstance(data, AnnBasedStereoExpData):
         #         data.adata.raw = data.raw.adata
         # data.tl.result[hvg_res_key] = hvg_result_filtered
->>>>>>> ba940f15
         return data
 
     @logit
@@ -460,19 +420,11 @@
         Depending on `inplace`, if `True`, the data will be replaced by those filtered.
         """
         from ..preprocess.filter import filter_coordinates
-<<<<<<< HEAD
-        data = filter_coordinates(self.data, min_x, max_x, min_y, max_y, inplace)
-        if data.raw is not None and filter_raw:
-            filter_coordinates(data.raw, min_x, max_x, min_y, max_y, True)
-            if isinstance(data, AnnBasedStereoExpData):
-                data.adata.raw = data.raw.adata
-=======
         data = filter_coordinates(self.data, min_x, max_x, min_y, max_y, filter_raw, inplace)
         # if data.raw is not None and filter_raw:
         #     filter_coordinates(data.raw, min_x, max_x, min_y, max_y, True)
         #     if isinstance(data, AnnBasedStereoExpData):
         #         data.adata.raw = data.raw.adata
->>>>>>> ba940f15
         return data
 
     @logit
@@ -517,13 +469,6 @@
         if gene_exp_cluster_key in data.tl.result:
             if isinstance(groups, str):
                 groups = [groups]
-<<<<<<< HEAD
-            data.tl.result[gene_exp_cluster_key] = data.tl.result[gene_exp_cluster_key][groups]
-        if data.raw is not None and filter_raw:
-            filter_cells(data.raw, cell_list=data.cell_names, inplace=True)
-            if isinstance(data, AnnBasedStereoExpData):
-                data.adata.raw = data.raw.adata
-=======
             if excluded:
                 data.tl.result[gene_exp_cluster_key] = data.tl.result[gene_exp_cluster_key].drop(groups, axis=1)
             else:
@@ -532,7 +477,6 @@
         #     filter_cells(data.raw, cell_list=data.cell_names, inplace=True)
         #     if isinstance(data, AnnBasedStereoExpData):
         #         data.adata.raw = data.raw.adata
->>>>>>> ba940f15
         return data
 
     @logit
@@ -741,12 +685,9 @@
             exp_matrix_key: str = "scale.data",
             seed_use: int = 1448145,
             filter_raw: Optional[bool] = True,
-<<<<<<< HEAD
-            n_jobs: int = 8,
-=======
             layer: Optional[str] = None,
             add_layer: bool = False,
->>>>>>> ba940f15
+            n_jobs: int = 8,
             **kwargs
     ):
         """
@@ -772,15 +713,12 @@
             random seed.
         filter_raw
             because this function will filter data, whether to filter raw data meanwhile by setting `filter_raw`.
-<<<<<<< HEAD
-        n_jobs
-            number of jobs
-=======
         layer
             the key of layer to be used instead of the data.exp_matrix.
         add_layer
             whether to save the result in `data.layers` simultaneously when `inplace` is True.
->>>>>>> ba940f15
+        n_jobs
+            number of jobs
 
         Returns
         -----------
@@ -793,17 +731,11 @@
                 n_jobs = cpu_count();
 
         from ..preprocess.sc_transform import sc_transform
-<<<<<<< HEAD
-        from ..preprocess.filter import filter_genes
-        data = self.data if inplace else copy.deepcopy(self.data)
-        self.result[res_key] = sc_transform(data, n_cells, n_genes, filter_hvgs, var_features_n,
-                                                exp_matrix_key=exp_matrix_key, seed_use=seed_use,
-                                                n_jobs=n_jobs, **kwargs)
-=======
         # from ..preprocess.filter import filter_genes
         # data = self.data if inplace else copy.deepcopy(self.data)
         res1, res2, new_exp_matrix = sc_transform(self.data, n_cells, n_genes, filter_hvgs, var_features_n,
-                                            exp_matrix_key=exp_matrix_key, seed_use=seed_use, filter_raw=filter_raw,
+                                            exp_matrix_key=exp_matrix_key, seed_use=seed_use,
+                                                n_jobs=n_jobs, filter_raw=filter_raw,
                                             layer=layer, **kwargs)
         if inplace:
             self.data.exp_matrix = new_exp_matrix
@@ -812,7 +744,6 @@
         else:
             self.data.layers[res_key] = new_exp_matrix
         self.result[res_key] = (res1, res2)
->>>>>>> ba940f15
         key = 'sct'
         self.reset_key_record(key, res_key)
 
@@ -958,17 +889,6 @@
             raise Exception(f'{hvg_res_key} is not in the result, please check and run the highly_var_genes func.')
         # data = self.subset_by_hvg(hvg_res_key, inplace=False) if use_highly_genes else self.data
         from ..algorithm.dim_reduce import pca
-<<<<<<< HEAD
-        if use_highly_genes:
-            hvgs = self.result[hvg_res_key]['highly_variable']
-            exp_matrix = self.data.exp_matrix[:, hvgs]
-        else:
-            exp_matrix = self.data.exp_matrix
-            
-        res = pca(exp_matrix, n_pcs, svd_solver=svd_solver)
-        self.result[res_key] = pd.DataFrame(res['x_pca'])
-        self.result[f'{res_key}_variance_ratio'] = res['variance_ratio']
-=======
 
         exp_matrix = self.data.get_exp_matrix(use_raw=False, layer=layer, only_highly_genes=use_highly_genes)
         # if use_highly_genes:
@@ -991,7 +911,6 @@
         else:
             pcs = res['pcs']
         self.result['PCs'] = pcs
->>>>>>> ba940f15
         key = 'pca'
         self.reset_key_record(key, res_key)
 
@@ -1056,12 +975,6 @@
         if neighbors_res_key not in self.result:
             raise Exception(f'{neighbors_res_key} is not in the result, please check and run the neighbors func.')
         _, connectivities, _ = self.get_neighbors_res(neighbors_res_key)
-<<<<<<< HEAD
-        x_umap = umap(x=self.result[pca_res_key], neighbors_connectivities=connectivities,
-                      min_dist=min_dist, spread=spread, n_components=n_components, maxiter=maxiter, alpha=alpha,
-                      gamma=gamma, negative_sample_rate=negative_sample_rate, init_pos=init_pos, method=method,
-                      random_state=random_state, parallel=parallel)
-=======
         x_umap = umap(
             x=self.result[pca_res_key],
             neighbors_connectivities=connectivities,
@@ -1077,7 +990,6 @@
             random_state=random_state,
             parallel=parallel
         )
->>>>>>> ba940f15
         self.result[res_key] = pd.DataFrame(x_umap)
         key = 'umap'
         self.reset_key_record(key, res_key)
@@ -1365,10 +1277,7 @@
                 larger or equal to 1, less or equal to 50.
         :param ascending: default to False.
         :param n_jobs: the number of parallel jobs to run. default to 4.
-<<<<<<< HEAD
-=======
         :param layer: the key of layer to be used instead of the data.exp_matrix, `use_raw` is ignored if it is not None.
->>>>>>> ba940f15
         :return: The result of marker genes is stored in `self.result` where the key is `'marker_genes'`.
         """
         from ..tools.find_markers import FindMarker
@@ -1377,37 +1286,20 @@
             raise Exception(f'layer {layer} is not exist.')
         if use_highly_genes and hvg_res_key not in self.result:
             raise Exception(f'{hvg_res_key} is not in the result, please check and run the highly_var_genes func.')
-<<<<<<< HEAD
-        if use_raw and not self.raw:
-=======
         if layer is None and use_raw and self.raw is None:
->>>>>>> ba940f15
             raise Exception('self.raw must be set if use_raw is True.')
         if cluster_res_key not in self.result:
             raise Exception(f'{cluster_res_key} is not in the result, please check and run the func of cluster.')
         if self.result[cluster_res_key]['group'].unique().size <= 1:
             raise Exception('this function must be based on a cluster result which includes at least two groups.')
-<<<<<<< HEAD
-        data = self.raw if use_raw else self.data
-        data = self.subset_by_hvg(hvg_res_key, use_raw=use_raw, inplace=False) if use_highly_genes else data
-=======
         # data = self.raw if use_raw else self.data
         # data = self.subset_by_hvg(hvg_res_key, use_raw=use_raw, inplace=False) if use_highly_genes else data
 
->>>>>>> ba940f15
 
         if n_jobs <= 0:
             n_jobs = cpu_count()
 
         from stereo.utils.pipeline_utils import calc_pct_and_pct_rest, cell_cluster_to_gene_exp_cluster
-<<<<<<< HEAD
-        pct, pct_rest = calc_pct_and_pct_rest(self.data, cluster_res_key)
-        mean_count_in_cluster = cell_cluster_to_gene_exp_cluster(self.data, cluster_res_key, kind='mean')
-
-        tool = FindMarker(data=data, groups=self.result[cluster_res_key], method=method, case_groups=case_groups,
-                          control_groups=control_groups, corr_method=corr_method, sort_by=sort_by,
-                          n_genes=n_genes, ascending=ascending, n_jobs=n_jobs, pct=pct, pct_rest=pct_rest, mean_count=mean_count_in_cluster)
-=======
         pct, pct_rest = calc_pct_and_pct_rest(self.data, cluster_res_key, filter_raw=False)
         mean_count_in_cluster = cell_cluster_to_gene_exp_cluster(self.data, cluster_res_key, kind='mean', filter_raw=False)
 
@@ -1415,19 +1307,14 @@
                             control_groups=control_groups, corr_method=corr_method, sort_by=sort_by,
                             n_genes=n_genes, ascending=ascending, n_jobs=n_jobs, pct=pct, pct_rest=pct_rest, mean_count=mean_count_in_cluster,
                             use_raw=use_raw, use_highly_genes=use_highly_genes, layer=layer)
->>>>>>> ba940f15
         result = tool.result
         result['parameters'] = {
             'cluster_res_key': cluster_res_key,
             'method': method,
             'control_groups': control_groups,
             'corr_method': corr_method,
-<<<<<<< HEAD
-            'use_raw': use_raw
-=======
             'use_raw': use_raw,
             'layer': layer
->>>>>>> ba940f15
         }
         self.result[res_key] = result
         if output is not None:
@@ -1867,28 +1754,18 @@
     def silhouette_score(
         self,
         cluster_res_key: str,
-<<<<<<< HEAD
-        metric: str = 'euclidean',
-        sample_size: Optional[int] = None,
-        random_number: int = 10086,
-=======
         used_pca_cluster_res_key: str = 'pca',
         metric: str = 'euclidean',
         sample_size: Optional[int] = None,
         random_number: int = 10086,
         use_raw: bool = True
->>>>>>> ba940f15
     ):
         """
         Calculate the mean Silhouette Coefficient for a cluster result.
 
-<<<<<<< HEAD
-        :param cluster_res_key: the key to get cluster result from cells, defaults to None
-=======
         :param cluster_res_key: the key to get cluster result from cells, defaults to None.
         :param used_pca_cluster_res_key: the key to get pca result used for clustering, defaults to 'pca',
                                             if it is None, use the express matrix.
->>>>>>> ba940f15
         :param metric: The metric to use when calculating distance between cells/bins based on exp_matrix, defaults to 'euclidean'.
                        It must be one of the options allowed by <sklearn.metrics.pairwise.pairwise_distances>.
         :param sample_size: The size of the sample to use when computing the Silhouette Coefficient
@@ -1896,10 +1773,7 @@
         :param random_number: random number for selecting a subset of samples,
                               used when sample_size is not None, defaults to 10086,
                               give fixed value in multiple calls for reproducible results.
-<<<<<<< HEAD
-=======
         :param use_raw: whether to use the raw express matrix when `used_pca_cluster_res_key` is None, default to True.
->>>>>>> ba940f15
 
         """
         from sklearn.metrics import silhouette_score
@@ -1910,10 +1784,6 @@
             raise ValueError(f"Cann't found cluster result by key {cluster_res_key}")
         
         res_key = f'silhouette_score_{cluster_res_key}'
-<<<<<<< HEAD
-        self.result[res_key] = silhouette_score(
-            self.data.exp_matrix,
-=======
         if used_pca_cluster_res_key is not None and used_pca_cluster_res_key in self.result:
             X = self.result[used_pca_cluster_res_key].to_numpy()
         else:
@@ -1923,7 +1793,6 @@
                 X = self.data.exp_matrix
         self.result[res_key] = silhouette_score(
             X,
->>>>>>> ba940f15
             self.data.cells[cluster_res_key],
             metric=metric,
             sample_size=sample_size,
