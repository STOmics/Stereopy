#!/usr/bin/env python3
# coding: utf-8
"""
@file: st_pipeline.py
@description: 
@author: Ping Qiu
@email: qiuping1@genomics.cn
@last modified by: Ping Qiu

change log:
    2021/07/20  create file.
"""

import copy
from functools import wraps
from typing import Optional, Union, List
from multiprocessing import cpu_count
from typing_extensions import Literal

import numpy as np
import pandas as pd
from anndata import AnnData
from scipy.sparse import issparse

from ..log_manager import logger
from .result import Result, AnnBasedResult
<<<<<<< HEAD
from .stereo_exp_data import StereoExpData
=======
from .stereo_exp_data import StereoExpData, AnnBasedStereoExpData
>>>>>>> 76a68d99
from ..utils.time_consume import TimeConsume
from ..algorithm.algorithm_base import AlgorithmBase

tc = TimeConsume()


def logit(func):
    @wraps(func)
    def wrapped(*args, **kwargs):
        logger.info('start to run {}...'.format(func.__name__))
        tk = tc.start()
        res = func(*args, **kwargs)
        logger.info('{} end, consume time {:.4f}s.'.format(func.__name__, tc.get_time_consumed(key=tk, restart=False)))
        return res

    return wrapped


class StPipeline(object):

<<<<<<< HEAD
    def __init__(self, data: StereoExpData):
=======
    def __init__(self, data: Union[StereoExpData, AnnBasedStereoExpData]):
>>>>>>> 76a68d99
        """
        A analysis tool sets for StereoExpData. include preprocess, filter, cluster, plot and so on.

        :param data: StereoExpData object.
        """
<<<<<<< HEAD
        self.data: StereoExpData = data
        self.result = Result(data)
        self._raw: StereoExpData = None
=======
        self.data: Union[StereoExpData, AnnBasedStereoExpData] = data
        self.result = Result(data)
        self._raw: Union[StereoExpData, AnnBasedStereoExpData] = None
>>>>>>> 76a68d99
        self.key_record = {'hvg': [], 'pca': [], 'neighbors': [], 'umap': [], 'cluster': [], 'marker_genes': []}

    def __getattr__(self, item):
        dict_attr = self.__dict__.get(item, None)
        if dict_attr:
            return dict_attr

        # start with __ may not be our algorithm function, and will cause import problem
        if item.startswith('__'):
            raise AttributeError

        new_attr = AlgorithmBase.get_attribute_helper(item, self.data, self.result)
        if new_attr:
            self.__setattr__(item, new_attr)
            logger.info(f'register algorithm {item} to {self}')
            return new_attr

        raise AttributeError(
            f'{item} not existed, please check the function name you called!'
        )

    @property
<<<<<<< HEAD
    def raw(self) -> StereoExpData:
=======
    def raw(self) -> Union[StereoExpData, AnnBasedStereoExpData]:
>>>>>>> 76a68d99
        """
        get the StereoExpData whose exp_matrix is raw count.

        :return:
        """
        return self._raw

    @raw.setter
    def raw(self, value):
        """
        set the raw data.

        :param value: StereoExpData.
        :return:
        """
        self._raw = copy.deepcopy(value)

    def reset_raw_data(self):
        """
        Reset `self.data` to the raw data saved in `self.raw` when you want data 
        get raw expression matrix.

        :return:
        """
        self.data = self.raw

    def raw_checkpoint(self):
        """
        Save current data to `self.raw`. Running this function will be a convinent choice, 
        when your data have gone through several steps of basic preprocessing.

        Parameters
        -----------------------------

        Returns
        -----------------------------
        None
        """
        self.raw = self.data

    def reset_key_record(self, key, res_key):
        """
        reset key and coordinated res_key in key_record.
        :param key:
        :param res_key:
        :return:
        """
        if key in self.key_record.keys():
            if res_key in self.key_record[key]:
                self.key_record[key].remove(res_key)
            self.key_record[key].append(res_key)
        else:
            self.key_record[key] = [res_key]

    @logit
    def cal_qc(self):
        """
        Calculate the key indicators of quality control.

        Observation level metrics include:
            * total_counts: total number of counts for a cell.
            * n_genes_by_count: number of genes expressed of counts for a cell.
            * pct_counts_mt: percentage of total counts in a cell which are mitochondrial.

        Parameters
        ---------------------

        Returns
        ---------------------
        A StereoExpData object storing quality control indicators, including two levels of obs (cell) and var (gene).

        """
        from ..preprocess.qc import cal_qc
        cal_qc(self.data)

    @logit
    def filter_cells(self,
                     min_gene: Optional[int] = None,
                     max_gene: Optional[int] = None,
                     min_n_genes_by_counts: Optional[int] = None,
                     max_n_genes_by_counts: Optional[int] = None,
                     pct_counts_mt: Optional[float] = None,
                     cell_list: Optional[list] = None,
                     inplace: bool = True):
        """
        Filter cells based on counts or the numbers of genes expressed.

        Parameters
        ----------------------
        min_gene
            minimum number of counts required for a cell to pass fitlering.
        max_gene
            maximum number of counts required for a cell to pass fitlering.
        min_n_genes_by_counts
            minimum number of genes expressed required for a cell to pass filtering.
        max_n_genes_by_counts
            maximum number of genes expressed required for a cell to pass filtering.
        pct_counts_mt
            maximum number of `pct_counts_mt` required for a cell to pass filtering.
        cell_list
            the list of cells to be filtered.
        inplace
            whether to inplace the previous data or return a new data.

        Returns
        ------------------------
        An object of StereoExpData.
        Depending on `inplace`, if `True`, the data will be replaced by those filtered.
        """
        from ..preprocess.filter import filter_cells
        data = filter_cells(self.data, min_gene, max_gene, min_n_genes_by_counts, max_n_genes_by_counts, pct_counts_mt,
                            cell_list, inplace)
        return data

    @logit
    def filter_genes(self,
                     min_cell: Optional[int] = None,
                     max_cell: Optional[int] = None,
<<<<<<< HEAD
                     gene_list: Optional[list] = None,
=======
                     gene_list: Optional[Union[list, np.ndarray]] = None,
>>>>>>> 76a68d99
                     mean_umi_gt: float = None,
                     inplace: bool = True):
        """
        Filter genes based on the numbers of cells or counts.

        Parameters
        ---------------------
        min_cell
            minimum number of cells expressed required for a gene to pass filering.
        max_cell
            maximum number of cells expressed required for a gene to pass filering.
        gene_list
            the list of genes to be filtered.
        inplace
            whether to inplace the previous data or return a new data.
        mean_umi_gt
			genes mean umi should greater than this.
        Returns
        --------------------
        An object of StereoExpData.
        Depending on `inplace`, if `True`, the data will be replaced by those filtered.
        """
        from ..preprocess.filter import filter_genes
        data = filter_genes(self.data, min_cell, max_cell, gene_list, mean_umi_gt, inplace)
        return data

    @logit
    def filter_coordinates(self,
                           min_x: int = None,
                           max_x: int = None,
                           min_y: int = None,
                           max_y: int = None,
                           inplace: bool = True):
        """
        Filter cells based on coordinate information.

        Parameters
        -----------------
        min_x
            - minimum of coordinate x for a cell to pass filtering.
        max_x
            - maximum of coordinate x for a cell to pass filtering.
        min_y
            - minimum of coordinate y for a cell to pass filtering.
        max_y
            - maximum of coordinate y for a cell to pass filtering.
        inplace
            - whether to inplace the previous data or return a new data.

        Returns
        --------------------
        An object of StereoExpData.
        Depending on `inplace`, if `True`, the data will be replaced by those filtered.
        """
        from ..preprocess.filter import filter_coordinates
        data = filter_coordinates(self.data, min_x, max_x, min_y, max_y, inplace)
        return data

    @logit
<<<<<<< HEAD
=======
    def filter_by_clusters(
        self,
        cluster_res_key: str = 'cluster',
        groups: Union[str, np.ndarray, List[str]] = None,
        excluded: bool = False,
        inplace: bool = True
    ):
        """
        Filter cells based on clustering result.

        Parameters
        -----------------
        cluster_res_key
            - the key of clustering to get corresponding result from `self.result`.
        groups
            - the groups in clustering result which will be filtered.
        inplace
            - whether to inplace the previous data or return a new data.

        Returns
        --------------------
        An object of StereoExpData.
        Depending on `inplace`, if `True`, the data will be replaced by those filtered.
        """
        from ..preprocess.filter import filter_by_clusters

        if cluster_res_key not in self.result:
            raise Exception(f'{cluster_res_key} is not in the result, please check and run the func of cluster.')
        
        return filter_by_clusters(self.data, self.result[cluster_res_key], groups, excluded, inplace)

    @logit
>>>>>>> 76a68d99
    def log1p(self,
              inplace: bool = True,
              res_key: str = 'log1p'):
        """
        Transform the express matrix logarithmically.

        Parameters
        -----------------
        inplace
            whether to inplcae previous data or get a new express matrix after normalization of log1p.
        res_key
            the key to get targeted result from `self.result`.

        Returns
        ----------------
        An object of StereoExpData.
        Depending on `inplace`, if `True`, the data will be replaced by those normalized.
        """
        if inplace:
            self.data.exp_matrix = np.log1p(self.data.exp_matrix)
        else:
            self.result[res_key] = np.log1p(self.data.exp_matrix)

    @logit
    def normalize_total(self,
                        target_sum: int = 10000,
                        inplace: bool = True,
                        res_key: str = 'normalize_total'):
        """
        Normalize total counts over all genes per cell such that each cell has the same
        total count after normalization.

        Parameters
        -----------------------
        target_sum
            the number of total counts per cell after normalization, if `None`, each cell has a 
            total count equal to the median of total counts for all cells before normalization.
        inplace
            whether to inplcae previous data or get a new express matrix after normalize_total.
        res_key
            the key to get targeted result from `self.result`.

        Returns
        ----------------
        An object of StereoExpData.
        Depending on `inplace`, if `True`, the data will be replaced by those normalized
        """
        from ..algorithm.normalization import normalize_total
        if inplace:
            self.data.exp_matrix = normalize_total(self.data.exp_matrix, target_sum=target_sum)
        else:
            self.result[res_key] = normalize_total(self.data.exp_matrix, target_sum=target_sum)

    @logit
    def scale(self,
              zero_center: bool = True,
              max_value: Optional[float] = None,
              inplace: bool = True,
              res_key: str = 'scale'):
        """
        Scale express matrix to unit variance and zero mean.

        Parameters
        --------------------
        zero_center
            if `False`, ignore zero variables, which allows to deal with sparse input efficently.
        max_value
            truncate to this value after scaling, if `None`, do not truncate.
        inplace
            whether to inplace the previous data or get a new express matrix after scaling.
        res_key
            the key to get targeted result from `self.result`.

        Returns
        -----------------
        An object of StereoExpData.
        Depending on `inplace`, if `True`, the data will be replaced by those scaled.
        """
        from ..algorithm.scale import scale
        if inplace:
            self.data.exp_matrix = scale(self.data.exp_matrix, zero_center, max_value)
        else:
            self.result[res_key] = scale(self.data.exp_matrix, zero_center, max_value)

    @logit
    def quantile(self, inplace=True, res_key='quantile'):
        """
        Normalize the columns of X to each have the same distribution. Given an expression matrix  of M genes by N
        samples, quantile normalization ensures all samples have the same spread of data (by construction).

        :param inplace: whether inplace the original data or get a new express matrix after quantile.
        :param res_key: the key for getting the result from the self.result.
        :return:
        """
        from ..algorithm.normalization import quantile_norm
        if issparse(self.data.exp_matrix):
            self.data.exp_matrix = self.data.exp_matrix.toarray()
        if inplace:
            self.data.exp_matrix = quantile_norm(self.data.exp_matrix)
        else:
            self.result[res_key] = quantile_norm(self.data.exp_matrix)

    @logit
    def disksmooth_zscore(self, r=20, inplace=True, res_key='disksmooth_zscore'):
        """
        for each position, given a radius, calculate the z-score within this circle as final normalized value.

        :param r: radius for normalization.
        :param inplace: whether inplace the original data or get a new express matrix after disksmooth_zscore.
        :param res_key: the key for getting the result from the self.result.
        :return:
        """
        from ..algorithm.normalization import zscore_disksmooth
        if issparse(self.data.exp_matrix):
            self.data.exp_matrix = self.data.exp_matrix.toarray()
        if inplace:
            self.data.exp_matrix = zscore_disksmooth(self.data.exp_matrix, self.data.position, r)
        else:
            self.result[res_key] = zscore_disksmooth(self.data.exp_matrix, self.data.position, r)

    @logit
    def sctransform(
            self,
            n_cells: int = 5000,
            n_genes: int = 2000,
            filter_hvgs: bool = True,
            var_features_n: int = 3000,
            inplace: bool = True,
            res_key: str = 'sctransform',
            exp_matrix_key: str = "scale.data",
            seed_use: int = 1448145,
            **kwargs
    ):
        """
        Normalization of scTransform, refering to Seurat [Hafemeister19]_.

        Parameters
        ----------------------
        n_cells
            number of cells to use for estimating parameters.
        n_genes
            number of genes to use for estimating parameters. means all genes.
        filter_hvgs
            whether to filter highly variable genes.
        var_features_n
            the number of variable features to select, for calculating a subset of pearson residuals.
        inplace
            whether to replace the previous expression data.
        res_key
            the key to get targeted result from `self.result`.
        exp_matrix_key
            which expression matrix to use for analysis.
        seed_use
            random seed.

        Returns
        -----------
        An object of StereoExpData.
        Depending on `inplace`, if `True`, the data will be replaced by those normalized.
        """
        from ..preprocess.sc_transform import sc_transform
        if inplace:
            self.result[res_key] = sc_transform(self.data, n_cells, n_genes, filter_hvgs, var_features_n,
                                                exp_matrix_key=exp_matrix_key, seed_use=seed_use, **kwargs)
        else:
            import copy
            data = copy.deepcopy(self.data)
            self.result[res_key] = sc_transform(data, n_cells, n_genes, filter_hvgs, var_features_n,
                                                exp_matrix_key=exp_matrix_key, seed_use=seed_use, **kwargs)
        key = 'sct'
        self.reset_key_record(key, res_key)

    @logit
    def highly_variable_genes(
            self,
            groups: Optional[str] = None,
            method: Literal['seurat', 'cell_ranger', 'seurat_v3'] = 'seurat',
            n_top_genes: Optional[int] = 2000,
            min_disp: Optional[float] = 0.5,
            max_disp: Optional[float] = np.inf,
            min_mean: Optional[float] = 0.0125,
            max_mean: Optional[float] = 3,
            span: Optional[float] = 0.3,
            n_bins: int = 20,
            res_key='highly_variable_genes'
    ):
        """\
        Annotate highly variable genes, refering to Scanpy. 
        Which method to implement depends on `flavor`,including Seurat [Satija15]_ , 
        Cell Ranger [Zheng17]_ and Seurat v3 [Stuart19]_.

        Parameters
        ----------------------
        groups
            if specified, highly variable genes are selected within each batch separately and merged, 
            which simply avoids the selection of batch-specific genes and acts as a lightweight batch 
            correction method. For all flavors, genes are first sorted by how many batches they are a HVG.
            For dispersion-based flavors ties are broken by normalized dispersion. If `flavor` 
            is `'seurat_v3'`, ties are broken by the median (across batches) rank based on within-
            batch normalized variance.
        method
            Choose the flavor to identify highly variable genes. For the dispersion-based methods in 
            their default workflows, Seurat passes the cutoffs whereas Cell Ranger passes `n_top_genes`.
        n_top_genes
            number of highly variable genes to keep. Mandatory if `flavor='seurat_v3'`.
        min_disp
            if `n_top_genes` is not None, this and all other cutoffs for the means and the normalized 
            dispersions are ignored. Ignored if `flavor='seurat_v3'`.
        max_disp
            if `n_top_genes` is not None, this and all other cutoffs for the means and the normalized 
            dispersions are ignored. Ignored if `flavor='seurat_v3'`.
        min_mean
            if `n_top_genes` is not None, this and all other cutoffs for the means and the normalized 
            dispersions are ignored. Ignored if `flavor='seurat_v3'`.
        max_mean
            if `n_top_genes` is not None, this and all other cutoffs for the means and the normalized 
            dispersions are ignored. Ignored if `flavor='seurat_v3'`.
        span
            the fraction of data (cells) used when estimating the variance in the Loess model fit 
            if `flavor='seurat_v3'`.
        n_bins
            number of bins for binning the mean gene expression. Normalization is done with respect to 
            each bin. If just a single gene falls into a bin, the normalized dispersion is artificially set to 1.
        res_key
            the key for getting the result from `self.result`.

        Returns
        -----------------
        An object of StereoExpData with the result of highly variable genes.
        
        """
        from ..tools.highly_variable_genes import HighlyVariableGenes
        hvg = HighlyVariableGenes(self.data, groups=groups, method=method, n_top_genes=n_top_genes, min_disp=min_disp,
                                  max_disp=max_disp, min_mean=min_mean, max_mean=max_mean, span=span, n_bins=n_bins)
        hvg.fit()
        self.result[res_key] = hvg.result
        key = 'hvg'
        self.reset_key_record(key, res_key)

    def subset_by_hvg(self, hvg_res_key, use_raw=False, inplace=True):
        """
        get the subset by the result of highly variable genes.

        :param hvg_res_key: the key of highly varialbe genes to getting the result.
        :param inplace: whether inplace the data or get a new data after highly variable genes, which only save the
                        data info of highly variable genes.
        :return: a StereoExpData object.
        """
        if not use_raw:
            data = self.data if inplace else copy.deepcopy(self.data)
        else:
            data = self.raw if inplace else copy.deepcopy(self.raw)
        if hvg_res_key not in self.result:
            raise Exception(f'{hvg_res_key} is not in the result, please check and run the normalization func.')
        df = self.result[hvg_res_key]
        genes_index = df['highly_variable'].values
        data.sub_by_index(gene_index=genes_index)
        return data

    @logit
    def pca(self,
            use_highly_genes: bool = False,
            n_pcs: int = None,
            svd_solver: Literal['auto', 'full', 'arpack', 'randomized'] = 'auto',
            hvg_res_key: Optional[str] = 'highly_variable_genes',
            res_key: str = 'pca'):
        """
        Principal component analysis.

        :param use_highly_genes: whether to use the expression of hypervariable genes only.
        :param n_pcs: the number of principle components to compute.
        :param svd_solver: default to `'auto'`.

                    - If `'auto'` :
                        The solver is selected by a default policy based on `X.shape` and
                        `n_pcs`: if the input data is larger than 500x500 and the
                        number of components to extract is lower than 80% of the smallest
                        dimension of the data, then the more efficient 'randomized'
                        method is enabled. Otherwise the exact full SVD is computed and
                        optionally truncated afterwards.
                    - If `'full'` :
                        run exact full SVD calling the standard LAPACK solver via
                        `scipy.linalg.svd` and select the components by postprocessing
                    - If `'arpack'` :
                        run SVD truncated to n_pcs calling ARPACK solver via
                        `scipy.sparse.linalg.svds`. It requires strictly
                        0 < n_pcs < min(x.shape)
                    - If `'randomized'` :
                        run randomized SVD.

        :param hvg_res_key: the key of highly variable genes to get targeted result,`use_highly_genes=True` is a necessary prerequisite.
        :param res_key: the key for storage of PCA result.
        
        :return: Computation result of principal component analysis is stored in `self.result` where the result key is `'pca'`.
        """
        if use_highly_genes and hvg_res_key not in self.result:
            raise Exception(f'{hvg_res_key} is not in the result, please check and run the highly_var_genes func.')
        data = self.subset_by_hvg(hvg_res_key, inplace=False) if use_highly_genes else self.data
        from ..algorithm.dim_reduce import pca
        res = pca(data.exp_matrix, n_pcs, svd_solver=svd_solver)
        self.result[res_key] = pd.DataFrame(res['x_pca'])
        key = 'pca'
        self.reset_key_record(key, res_key)

    # def umap(self, pca_res_key, n_pcs=None, n_neighbors=5, min_dist=0.3, res_key='dim_reduce'):
    #     if pca_res_key not in self.result:
    #         raise Exception(f'{pca_res_key} is not in the result, please check and run the pca func.')
    #     x = self.result[pca_res_key][:, n_pcs] if n_pcs is not None else self.result[pca_res_key]
    #     res = u_map(x, 2, n_neighbors, min_dist)
    #     self.result[res_key] = pd.DataFrame(res)

    @logit
    def umap(
            self,
            pca_res_key: str = 'pca',
            neighbors_res_key: str = 'neighbors',
            res_key: str = 'umap',
            min_dist: float = 0.5,
            spread: float = 1.0,
            n_components: int = 2,
            maxiter: Optional[int] = None,
            alpha: float = 1.0,
            gamma: float = 1.0,
            negative_sample_rate: int = 5,
            init_pos: str = 'spectral',
            method: str = 'umap'
    ):
        """
        Embed the neighborhood graph using UMAP [McInnes18]_.

        :param pca_res_key: the key of PCA analysis to get corresponding result from `self.result`.
        :param neighbors_res_key: the key of neighbors to get corresponding result from `self.result`.
        :param res_key: the key for storing result of UMAP.
        :param min_dist: the effective minimum distance between embedded points. Smaller values
                         will result in a more clustered/clumped embedding where nearby points on
                         the manifold are drawn closer together, while larger values will result
                         on a more even dispersal of points. The value should be set relative to
                         the ``spread`` value, which determines the scale at which embedded
                         points will be spread out. The default of in the `umap-learn` package is
                         0.1.
        :param spread: the effective scale of embedded points. In combination with `min_dist`
                       this determines how clustered/clumped the embedded points are.
        :param n_components: the number of dimensions of the embedding.
        :param maxiter: the number of iterations (epochs) of the optimization. Called `n_epochs` in the original UMAP.
        :param alpha: the initial learning rate for the embedding optimization.
        :param gamma: weighting applied to negative samples in low dimensional embedding
                      optimization. Values higher than one will result in greater weight
                      being given to negative samples.
        :param negative_sample_rate: the number of negative edge/1-simplex samples to use per positive
                      edge/1-simplex sample in optimizing the low dimensional embedding.
        :param init_pos: how to initialize the low dimensional embedding. Called init in the original UMAP.
                        Options are:
                            `'spectral'`: use a spectral embedding of the graph.
                            `'random'`: assign initial embedding positions at random.

        :return: UMAP result is stored in `self.result` where the result key is `'umap'`.
        """
        from ..algorithm.umap import umap
        if pca_res_key not in self.result:
            raise Exception(f'{pca_res_key} is not in the result, please check and run the pca func.')
        if neighbors_res_key not in self.result:
            raise Exception(f'{neighbors_res_key} is not in the result, please check and run the neighbors func.')
        _, connectivities, _ = self.get_neighbors_res(neighbors_res_key)
        x_umap = umap(x=self.result[pca_res_key], neighbors_connectivities=connectivities,
                      min_dist=min_dist, spread=spread, n_components=n_components, maxiter=maxiter, alpha=alpha,
                      gamma=gamma, negative_sample_rate=negative_sample_rate, init_pos=init_pos, method=method)
        self.result[res_key] = pd.DataFrame(x_umap)
        key = 'umap'
        self.reset_key_record(key, res_key)

    @logit
    def neighbors(self,
                  pca_res_key: str = 'pca',
                  method: Literal['umap', 'gauss'] = 'umap',
                  metric: str = 'euclidean',
                  n_pcs: int = None,
                  n_neighbors: int = 10,
                  knn: bool = True,
                  n_jobs: int = 10,
                  res_key: str = 'neighbors'):
        """
        Compute a spatial neighborhood graph over all cells.

        :param pca_res_key: the key of PCA analysis to get corresponding result from `self.result`.
        :param method: use `umap` or `gauss` to compute connectivities.
        :param metric: a known metric's name or a callable that returns a distance,
                        include:
                            * euclidean
                            * manhattan
                            * chebyshev
                            * minkowski
                            * canberra
                            * braycurtis
                            * mahalanobis
                            * wminkowski
                            * seuclidean
                            * cosine
                            * correlation
                            * haversine
                            * hamming
                            * jaccard
                            * dice
                            * russelrao
                            * kulsinski
                            * rogerstanimoto
                            * sokalmichener
                            * sokalsneath
                            * yule
        :param n_pcs: the number of principle components to run neighbors, default is None such that `self.X` is used.
        :param n_neighbors: the size of nearest neighbors.
        :param knn: if `True`, use a hard threshold to restrict the number of neighbors to `n_neighbors`, 
                    namely consider a knn graph. Otherwise, use a Gaussian Kernel to assign low weights 
                    to neighbors more distant than the `n_neighbors` nearest neighbors.
        :param n_jobs: the number of parallel running jobs for neighbors, if set to `-1`, all CPUs will 
                    be used. Notice that extremely high value of `n_jobs` may cause segment fault.
        :param res_key: the key for storing result of neighbors, default is `neighbors`.

        :return: Neighbors result is stored in `self.result` where the result key is `'neighbors'`.
        """
        if pca_res_key not in self.result:
            raise Exception(f'{pca_res_key} is not in the result, please check and run the pca func.')
        if n_jobs > cpu_count():
            n_jobs = -1
        if n_pcs is None:
            n_pcs = self.result[pca_res_key].shape[1]
        from ..algorithm.neighbors import find_neighbors
        neighbor, dists, connectivities = find_neighbors(x=self.result[pca_res_key].values, method=method, n_pcs=n_pcs,
                                                         n_neighbors=n_neighbors, metric=metric, knn=knn, n_jobs=n_jobs)
        res = {'neighbor': neighbor, 'connectivities': connectivities, 'nn_dist': dists}
        self.result[res_key] = res
        key = 'neighbors'
        self.reset_key_record(key, res_key)

    def get_neighbors_res(self, neighbors_res_key, ):
        """
        get the neighbor result by the key.

        :param neighbors_res_key: the key of neighbors to getting the result.
        :return: neighbor, connectivities, nn_dist.
        """
        if neighbors_res_key not in self.result:
            raise Exception(f'{neighbors_res_key} is not in the result, please check and run the neighbors func.')
        neighbors_res = self.result[neighbors_res_key]
        neighbor = neighbors_res['neighbor']
        connectivities = neighbors_res['connectivities']
        nn_dist = neighbors_res['nn_dist']
        return neighbor, connectivities, nn_dist

    @logit
    def spatial_neighbors(self,
                          neighbors_res_key: str = 'neighbors',
                          n_neighbors: int = 6,
                          res_key: str = 'spatial_neighbors'):
        """
        Create a graph from spatial coordinates using Squidpy.

        :param neighbors_res_key: the key of neighbors to getting the result.
        :param n_neighbors: 6 or 4, the number of neighboring tiles.
        :param res_key: the key for getting the result from the `self.result`.
        :return: Spatial neighbors result is stored in `self.result` where the result key is `'spatial_neighbors'`.
        """
        from ..io.reader import stereo_to_anndata
        import squidpy as sq
        neighbor, connectivities, dists = copy.deepcopy(self.get_neighbors_res(neighbors_res_key))
        adata = stereo_to_anndata(self.data, split_batches=False)
        sq.gr.spatial_neighbors(adata, n_neighs=n_neighbors)
        connectivities.data[connectivities.data > 0] = 1
        adj = connectivities + adata.obsp['spatial_connectivities']
        adj.data[adj.data > 0] = 1
        res = {'neighbor': neighbor, 'connectivities': adj, 'nn_dist': dists}
        self.result[res_key] = res
        key = 'neighbors'
        self.reset_key_record(key, res_key)

    @logit
    def leiden(self,
               neighbors_res_key: str = 'neighbors',
               res_key: str = 'leiden',
               directed: bool = True,
               resolution: float = 1,
               use_weights: bool = True,
               random_state: int = 0,
               n_iterations: int = -1,
               method='normal'
               ):
        """
        Cluster cells into subgroups by Leiden algorithm [Traag18]_.

        :param neighbors_res_key: the key of neighbors to get corresponding result from `self.result`.
        :param res_key: the key for storing result of Leiden clustering.
        :param directed: if `True`, treat the graph as directed. If `False`, undirected.
        :param resolution: a parameter value controlling the coarseness of the clustering.
                            Higher values lead to more clusters.
                            Set to `None` if overriding `partition_type`
                            to one that doesn’t accept a `resolution_parameter`.
        :param use_weights: if `True`, edge weights from the graph are used in computation, more emphasis should be placed on stronger edges.
        :param random_state: change the initialization of the optimization.
        :param n_iterations: how many iterations of the Leiden clustering algorithm to perform.
                             Positive values above 2 define the total number of iterations to perform,
                             `-1` has the algorithm run until it reaches its optimal clustering.

        :return: Clustering result of Leiden is stored in `self.result` where the key is `'leiden'`.
        """
        neighbor, connectivities, _ = self.get_neighbors_res(neighbors_res_key)
        if method == 'rapids':
            from ..algorithm.leiden import leiden_rapids
            clusters = leiden_rapids(adjacency=connectivities, resolution=resolution)
        else:
            from ..algorithm.leiden import leiden as le
            clusters = le(neighbor=neighbor, adjacency=connectivities, directed=directed, resolution=resolution,
                          use_weights=use_weights, random_state=random_state, n_iterations=n_iterations)
        # self.data.cells[res_key] = clusters
        df = pd.DataFrame({'bins': self.data.cell_names, 'group': clusters})
        self.result[res_key] = df
        key = 'cluster'
        self.reset_key_record(key, res_key)
        gene_cluster_res_key = f'gene_exp_{res_key}'
        from ..utils.pipeline_utils import cell_cluster_to_gene_exp_cluster
        gene_exp_cluster_res = cell_cluster_to_gene_exp_cluster(self, res_key)
        if gene_exp_cluster_res is not False:
            self.result[gene_cluster_res_key] = gene_exp_cluster_res
            self.reset_key_record('gene_exp_cluster', gene_cluster_res_key)

    @logit
    def louvain(self,
                neighbors_res_key: str = 'neighbors',
                res_key: str = 'louvain',
                resolution: float = None,
                random_state: int = 0,
                flavor: Literal['vtraag', 'igraph', 'rapids'] = 'vtraag',
                directed: bool = True,
                use_weights: bool = False
                ):
        """
        Cluster cells into subgroups by Louvain algorithm [Blondel08]_.

        :param neighbors_res_key: the key of neighbors to get corresponding result from `self.result`.
        :param res_key: the key for storing result of Louvain clustering.
        :param resolution: a parameter value to control the coarseness of clustering where higher value 
                            leads to more clusters.
        :param random_state: change the initialization of the optimization.
        :param flavor: choose among of packages for computing the clustering.
                        `'vtraag'` is much more powerful, and the default. 
                        Set to `None` if overriding `partition_type` to one that 
                        doesn't accept a `resolution_parameter`.
        :param directed: if `True`, treat the graph as directed. If `False`, undirected.
        :param use_weights: use weights from knn graph.
        
        :return: Clustering result of Louvain is stored in `self.result` where the key is `'louvain'`.
        """
        neighbor, connectivities, _ = self.get_neighbors_res(neighbors_res_key)
        from ..algorithm._louvain import louvain as lo
        from ..utils.pipeline_utils import cell_cluster_to_gene_exp_cluster
        clusters = lo(neighbor=neighbor, resolution=resolution, random_state=random_state,
                      adjacency=connectivities, flavor=flavor, directed=directed, use_weights=use_weights)
        # self.data.cells[res_key] = clusters
        df = pd.DataFrame({'bins': self.data.cell_names, 'group': clusters})
        self.result[res_key] = df
        key = 'cluster'
        self.reset_key_record(key, res_key)
        gene_cluster_res_key = f'gene_exp_{res_key}'
        gene_exp_cluster_res = cell_cluster_to_gene_exp_cluster(self, res_key)
        if gene_exp_cluster_res is not False:
            self.result[gene_cluster_res_key] = gene_exp_cluster_res
            self.reset_key_record('gene_exp_cluster', gene_cluster_res_key)

    @logit
    def phenograph(self,
                   phenograph_k: int = 30,
                   pca_res_key: str = 'pca',
                   n_jobs: int = 10,
                   res_key: str = 'phenograph'):
        """
        Cluster cells into subgroups by Phenograph.

        :param phenograph_k: the k value of Phenograph.
        :param pca_res_key: the key of PCA analysis to get corresponding result from `self.result`.
        :param n_jobs: the number of parallel jobs to run for neighbors search. If set to `-1`, all CPUs will be used. 
                    Too high value may cause segment fault.
        :param res_key: the key for storing result of Phenograph clustering.

        :return: Clustering result of Phenograph is stored in `self.result` where the key is `'phenograph'`.
        """
        if pca_res_key not in self.result:
            raise Exception(f'{pca_res_key} is not in the result, please check and run the pca func.')
        import phenograph as phe
        from natsort import natsorted
        from ..utils.pipeline_utils import cell_cluster_to_gene_exp_cluster
        communities, _, _ = phe.cluster(self.result[pca_res_key], k=phenograph_k, clustering_algo='leiden',
                                        n_jobs=n_jobs)
        communities = communities + 1
        clusters = pd.Categorical(
            values=communities.astype('U'),
            categories=natsorted(map(str, np.unique(communities))),
        )
        # clusters = communities.astype(str)
        # self.data.cells[res_key] = clusters
        df = pd.DataFrame({'bins': self.data.cell_names, 'group': clusters})
        self.result[res_key] = df
        key = 'cluster'
        self.reset_key_record(key, res_key)
        gene_cluster_res_key = f'gene_exp_{res_key}'
        gene_exp_cluster_res = cell_cluster_to_gene_exp_cluster(self, res_key)
        if gene_exp_cluster_res is not False:
            self.result[gene_cluster_res_key] = gene_exp_cluster_res
            self.reset_key_record('gene_exp_cluster', gene_cluster_res_key)

    @logit
    def find_marker_genes(self,
                          cluster_res_key,
                          method: Literal['t_test', 'wilcoxon_test'] = 't_test',
                          case_groups: Union[str, np.ndarray, list] = 'all',
                          control_groups: Union[str, np.ndarray, list] = 'rest',
                          corr_method: str = 'benjamini-hochberg',
                          use_raw: bool = True,
                          use_highly_genes: bool = True,
                          hvg_res_key: Optional[str] = 'highly_variable_genes',
                          res_key: str = 'marker_genes',
                          output: Optional[str] = None,
                          sort_by='scores',
                          n_genes: Union[str, int] = 'all',
                          ascending: bool = False
                          ):
        """
        A tool to find maker genes. For each group, find statistical test different genes 
        between one group and the rest groups using `t_test` or `wilcoxon_test`.

        :param cluster_res_key: the key of clustering to get corresponding result from `self.result`.
        :param method: choose method for statistics.
        :param case_groups: case group, default all clusters.
        :param control_groups: control group, default the rest of groups.
        :param corr_method: correlation method.
        :param use_raw: whether to use raw express matrix for analysis, default True.
        :param use_highly_genes: whether to use only the expression of hypervariable genes as input, default True.
        :param hvg_res_key: the key of highly variable genes to get corresponding result.
        :param res_key: the key for storing result of marker genes.
        :param output: the path to output file `.csv`. If None, do not generate output file.
        :param sort_by: default to 'scores', the result will sort by the key, other options 'log2fc'.
        :param n_genes: default to 0, means will auto calculate n_genes by N = 10000/K². K is cluster number, and N is
                larger or equal to 1, less or equal to 50.
        :param ascending: default to False.
        :return: The result of marker genes is stored in `self.result` where the key is `'marker_genes'`.
        """
        from ..tools.find_markers import FindMarker

        if use_highly_genes and hvg_res_key not in self.result:
            raise Exception(f'{hvg_res_key} is not in the result, please check and run the highly_var_genes func.')
        if use_raw and not self.raw:
            raise Exception(f'self.raw must be set if use_raw is True.')
        if cluster_res_key not in self.result:
            raise Exception(f'{cluster_res_key} is not in the result, please check and run the func of cluster.')
        if self.result[cluster_res_key]['group'].unique().size <= 1:
            raise Exception(f'this function must be based on a cluster result which includes at least two groups.')
        data = self.raw if use_raw else self.data
        data = self.subset_by_hvg(hvg_res_key, use_raw=use_raw, inplace=False) if use_highly_genes else data
        tool = FindMarker(data=data, groups=self.result[cluster_res_key], method=method, case_groups=case_groups,
                          control_groups=control_groups, corr_method=corr_method, raw_data=self.raw, sort_by=sort_by,
                          n_genes=n_genes, ascending=ascending)
        self.result[res_key] = tool.result
        self.result[res_key]['parameters'] = {}
        self.result[res_key]['parameters']['cluster_res_key'] = cluster_res_key
        self.result[res_key]['parameters']['method'] = method
        if output is not None:
            import natsort
            result = self.result[res_key]
            show_cols = ['scores', 'pvalues', 'pvalues_adj', 'log2fc', 'genes', 'pct', 'pct_rest']
            groups = natsort.natsorted([key for key in result.keys() if '.vs.' in key])
            dat = pd.concat(
                [
                    pd.DataFrame(
                        {group.split(".vs.")[0] + "_" + key: result[group][key].values}
                    ) for group in groups for key in show_cols
                ],
                axis=1
            )
            dat.to_csv(output)
        key = 'marker_genes'
        self.reset_key_record(key, res_key)

    # TODO old method can not use
    # @logit
    # def spatial_lag(self,
    #                 cluster_res_key,
    #                 genes=None,
    #                 random_drop=True,
    #                 drop_dummy=None,
    #                 n_neighbors=8,
    #                 res_key='spatial_lag'):
    #     """
    #     spatial lag model, calculate cell-bin's lag coefficient, lag z-stat and p-value.
    #
    #     :param cluster_res_key: the key of cluster to getting the result for group info.
    #     :param genes: specify genes, default using all genes.
    #     :param random_drop: randomly drop bin-cells if True.
    #     :param drop_dummy: drop specify clusters.
    #     :param n_neighbors: number of neighbors.
    #     :param res_key: the key for getting the result from the self.result.
    #     :return:
    #     """
    #     from ..tools.spatial_lag import SpatialLag
    #     if cluster_res_key not in self.result:
    #         raise Exception(f'{cluster_res_key} is not in the result, please check and run the func of cluster.')
    #     tool = SpatialLag(data=self.data, groups=self.result[cluster_res_key], genes=genes, random_drop=random_drop,
    #                       drop_dummy=drop_dummy, n_neighbors=n_neighbors)
    #     tool.fit()
    #     self.result[res_key] = tool.result

    @logit
    def spatial_pattern_score(self, use_raw=True, res_key='spatial_pattern'):
        """
        calculate the spatial pattern score.

        :param use_raw: whether use the raw count express matrix for the analysis, default True.
        :param res_key: the key for getting the result from the self.result.
        :return:
        """
        from ..algorithm.spatial_pattern_score import spatial_pattern_score

        if use_raw and not self.raw:
            raise Exception(f'self.raw must be set if use_raw is True.')
        data = self.raw if use_raw else self.data
        x = data.exp_matrix.toarray() if issparse(data.exp_matrix) else data.exp_matrix
        df = pd.DataFrame(x, columns=data.gene_names, index=data.cell_names)
        res = spatial_pattern_score(df)
        self.result[res_key] = res

    @logit
    def spatial_hotspot(self,
                        use_highly_genes: bool = True,
                        hvg_res_key: Optional[str] = 'highly_variable_genes',
                        model: Literal['danb', 'bernoilli', 'normal', 'none'] = 'normal',
                        n_neighbors: int = 30,
                        n_jobs: int = 20,
                        fdr_threshold: float = 0.05,
                        min_gene_threshold: int = 10,
                        outdir: str = None,
                        res_key: str = 'spatial_hotspot',
                        use_raw: bool = True, ):
        """
        Identify informative genes or gene modules.

        :param use_highly_genes: whether to use only the expression of hypervariable genes as input, default True.
        :param hvg_res_key: the key of highly variable genes to get corresponding result.
        :param model: specify the null model on gene expression from below:
                        `'danb'`: Depth-Adjusted Negative Binomial
                        `'bernoulli'`: Models probability of detection
                        `'normal'`: Depth-Adjusted Normal
                        `'none'`: Assumes data has been pre-standardized
        :param n_neighbors: the neighborhood size.
        :param n_jobs: the number of parallel jobs to run.
        :param fdr_threshold: correlation threshold at which to stop assigning genes into modules.
        :param min_gene_threshold: threshold that controls how small the modules could be. 
            Increase if there are too many modules being formed, 
            and decrease if substructre is not being captured.
        :param outdir: the path to output file(`hotspot.pkl`), containing total hotspot object.
        :param res_key: the key for storing result of spatial hotspot.
        :param use_raw: whether to use raw express matrix for analysis.

        :return: The result of spatial hotspot is stored in `self.result` where the key is `'spatial_hotspot'`.
        """
        from ..algorithm.spatial_hotspot import spatial_hotspot
        if use_highly_genes and hvg_res_key not in self.result:
            raise Exception(f'{hvg_res_key} is not in the result, please check and run the highly_var_genes func.')
        # data = self.subset_by_hvg(hvg_res_key, inplace=False) if use_highly_genes else self.data
        if use_raw and not self.raw:
            raise Exception(f'self.raw must be set if use_raw is True.')
        data = copy.deepcopy(self.raw) if use_raw else copy.deepcopy(self.data)
        if use_highly_genes:
            df = self.result[hvg_res_key]
            highly_genes_name = df.index[df['highly_variable']]
            data = data.sub_by_name(gene_name=highly_genes_name)
        hs = spatial_hotspot(data, model=model, n_neighbors=n_neighbors, n_jobs=n_jobs, fdr_threshold=fdr_threshold,
                             min_gene_threshold=min_gene_threshold, outdir=outdir)
        # res = {"results":hs.results, "local_cor_z": hs.local_correlation_z, "modules": hs.modules,
        #        "module_scores": hs.module_scores}
        self.result[res_key] = hs

    @logit
    def gaussian_smooth(self,
                        n_neighbors: int = 10,
                        smooth_threshold: int = 90,
                        pca_res_key: str = 'pca',
<<<<<<< HEAD
                        res_key: str = 'gaussian_smooth',
                        n_jobs: int = -1,
                        inplace: bool = True):
=======
                        n_jobs: int = -1,
                        inplace: bool = True
        ):
>>>>>>> 76a68d99
        """
        Smooth the express matrix by the algorithm of Gaussian smoothing [Shen22]_.

        :param n_neighbors: the number of the nearest points to search. 
            Too high value may cause overfitting, and too low value may cause porr smoothing effect.
        :param smooth_threshold: the threshold that indicates Gaussian variance with a value between 20 and 100. 
            Also too high value may cause overfitting, and low value may cause poor smoothing effect.
        :param pca_res_key: the key of PCA to get targeted result from `self.result`.
        :param n_jobs: the number of parallel jobs to run for searching neighbors, if `-1`, all CPUs will be used.
        :param inplace: whether to inplace the previous express matrix or get a new StereoExpData object with the new express matrix.

        :return: An object of StereoExpData with the express matrix processed by Gaussian smooting.
        """
        assert pca_res_key in self.result, f'{pca_res_key} is not in the result, please check and run the pca func.'
        assert self.raw is not None, 'no raw exp_matrix to be saved, please check and run the raw_checkpoint.'
        assert n_neighbors > 0, 'n_neighbors must be greater than 0'
        assert smooth_threshold >= 20 and smooth_threshold <= 100, 'smooth_threshold must be between 20 and 100'

        pca_exp_matrix = self.result[pca_res_key].to_numpy()
        # raw_exp_matrix = self.raw.exp_matrix.toarray() if issparse(self.raw.exp_matrix) else self.raw.exp_matrix
        raw_exp_matrix = self.raw.exp_matrix if self.raw.issparse() else self.raw.array2sparse()

        if pca_exp_matrix.shape[0] != raw_exp_matrix.shape[0]:
            raise Exception(
                """
                The first dimension of pca matrix not equals to raw express matrix's,
                it may be because of running data.tl.raw_checkpoint before filtering cells and/or filtering genes.
                """
            )

        # logger.info(f"raw exp matrix size: {raw_exp_matrix.shape}")
        from ..algorithm.gaussian_smooth import gaussian_smooth
        result = gaussian_smooth(
            pca_exp_matrix,
            raw_exp_matrix,
            self.data.position,
            n_neighbors=n_neighbors,
            smooth_threshold=smooth_threshold,
            n_jobs=n_jobs
        )
        # logger.info(f"smoothed exp matrix size: {result.shape}")
        data = self.data if inplace else copy.deepcopy(self.data)
        data.exp_matrix = result
        return data

    def lr_score(
            self,
            lr_pairs: Union[list, np.array],
            distance: Union[int, float] = 5,
            spot_comp: pd.DataFrame = None,
            verbose: bool = True,
            key_add: str = 'cci_score',
            min_exp: Union[int, float] = 0,
            use_raw: bool = False,
            min_spots: int = 20,
            n_pairs: int = 1000,
            adj_method: str = "fdr_bh",
            bin_scale: int = 1,
            n_jobs=4,
            res_key='lr_score'
    ):
        """calculate cci score for each LR pair and do permutation test

        Parameters
        ----------
        lr_pairs : Union[list, np.array]
            LR pairs
        distance : Union[int, float], optional
            the distance between spots which are considered as neighbors , by default 5
        spot_comp : `pd.DataFrame`, optional
            spot component of different cells, by default None
        key_add : str, optional
            key added in `result`, by default 'cci_score'
        min_exp : Union[int, float], optional
            the min expression of ligand or receptor gene when caculate reaction strength, by default 0
        use_raw : bool, optional
            whether to use counts in `adata.raw.X`, by default False
        min_spots : int, optional
            the min number of spots that score > 0, by default 20
        n_pairs : int, optional
            number of pairs to random sample, by default 1000
        adj_method : str, optional
            adjust method of p value, by default "fdr_bh"
        n_wokers : int, optional
            num of worker when calculate_score, by default 4

        Raises
        ------
        ValueError
            _description_
        """
        from ..tools.LR_interaction import LrInteraction
        interaction = LrInteraction(self,
                                    verbose=verbose,
                                    bin_scale=bin_scale,
                                    distance=distance,
                                    spot_comp=spot_comp,
                                    n_jobs=n_jobs,
                                    min_exp=min_exp,
                                    min_spots=min_spots,
                                    n_pairs=n_pairs,
                                    )

        result = interaction.fit(lr_pairs=lr_pairs,
                                 adj_method=adj_method,
                                 use_raw=use_raw,
                                 key_add=key_add)

        self.result[res_key] = result

    @logit
    def batches_integrate(self, pca_res_key='pca', res_key='pca_integrated', **kwargs):
        """integrate different experiments base on the pca result

        :param pca_res_key: the key of original pca to get from self.result, defaults to 'pca'
        :param res_key: the key for getting the result after integrating from the self.result, defaults to 'pca_integrated'
        """
        import harmonypy as hm
        assert pca_res_key in self.result, f'{pca_res_key} is not in the result, please check and run the pca method.'
        assert self.data.cells.batch is not None, f'this is not a data were merged from different experiments'

        out = hm.run_harmony(self.result[pca_res_key], self.data.cells.to_df(), 'batch', **kwargs)
        self.result[res_key] = pd.DataFrame(out.Z_corr.T)
        key = 'pca'
        self.reset_key_record(key, res_key)

    @logit
    def annotation(
            self,
            annotation_information: Union[list, dict],
            cluster_res_key: str = 'cluster',
            res_key: str = 'annotation'
    ):
        """
        Set annotation to clusters.

        :param annotation_information: describe the annotation information to the clusters in a list or dictionary format.
        :param cluster_res_key: get the targeted cluster result to add annotation.
        :param res_key: the key for storing annotation result in `self.result`.

        :return: Annotation result is stored in `self.result` where the key is `'annotation'`.
        """

        assert cluster_res_key in self.result, f'{cluster_res_key} is not in the result, please check and run the cluster func.'

        df = copy.deepcopy(self.result[cluster_res_key])
        if isinstance(annotation_information, list):
            df.group.cat.categories = annotation_information
        elif isinstance(annotation_information, dict):
            new_annotation_list = []
            for i in df.group.cat.categories:
                new_annotation_list.append(annotation_information[i])
            df.group.cat.categories = new_annotation_list

        self.result[res_key] = df

        key = 'cluster'
        self.reset_key_record(key, res_key)

        from ..utils.pipeline_utils import cell_cluster_to_gene_exp_cluster
        gene_cluster_res_key = f'gene_exp_{res_key}'
        gene_exp_cluster_res = cell_cluster_to_gene_exp_cluster(self, res_key)
        if gene_exp_cluster_res is not False:
            self.result[gene_cluster_res_key] = gene_exp_cluster_res
            self.reset_key_record('gene_exp_cluster', gene_cluster_res_key)

    @logit
    def filter_marker_genes(
            self,
            marker_genes_res_key='marker_genes',
            min_fold_change=1,
            min_in_group_fraction=0.25,
            max_out_group_fraction=0.5,
            compare_abs=False,
            remove_mismatch=True,
            res_key='marker_genes_filtered',
            output=None
    ):
        """Filters out genes based on log fold change and fraction of genes expressing the gene within and outside each group.

        :param marker_genes_res_key: The key of the result of find_marker_genes to get from self.result, defaults to 'marker_genes'
        :param min_fold_change: Minimum threshold of log fold change, defaults to None
        :param min_in_group_fraction:  Minimum fraction of cells expressing the genes for each group, defaults to None
        :param max_out_group_fraction: Maximum fraction of cells from the union of the rest of each group expressing the genes, defaults to None
        :param compare_abs: If `True`, compare absolute values of log fold change with `min_fold_change`, defaults to False
        :param remove_mismatch: If `True`, remove the records which are mismatch conditions from the find_marker_genes result, 
                                if `False`, these records will be set to np.nan,
                                defaults to True
        :param res_key: the key of the result of this function to be set to self.result, defaults to 'marker_genes_filtered'
        :param output: path of output_file(.csv). If None, do not generate the output file.
        """
        if marker_genes_res_key not in self.result:
            raise Exception(
                f'{marker_genes_res_key} is not in the result, please check and run the find_marker_genes func.')

        self.result[res_key] = {}
        self.result[res_key]['parameters'] = {}
        self.result[res_key]['parameters']['marker_genes_res_key'] = marker_genes_res_key
        self.result[res_key]['parameters']['cluster_res_key'] = self.result[marker_genes_res_key]['parameters'][
            'cluster_res_key']
        self.result[res_key]['parameters']['method'] = self.result[marker_genes_res_key]['parameters']['method']
        pct = self.result[marker_genes_res_key]['pct']
        pct_rest = self.result[marker_genes_res_key]['pct_rest']
        for key, res in self.result[marker_genes_res_key].items():
            if '.vs.' not in key:
                continue
            new_res = res.copy()
            group_name = key.split('.vs.')[0]
            if not compare_abs:
                gene_set_1 = res[res['log2fc'] < min_fold_change]['genes'].values if min_fold_change is not None else []
            else:
                gene_set_1 = res[res['log2fc'].abs() < min_fold_change][
                    'genes'].values if min_fold_change is not None else []
            gene_set_2 = pct[pct[group_name] < min_in_group_fraction][
                'genes'].values if min_in_group_fraction is not None else []
            gene_set_3 = pct_rest[pct_rest[group_name] > max_out_group_fraction][
                'genes'].values if max_out_group_fraction is not None else []
            flag = res['genes'].isin(np.union1d(gene_set_1, np.union1d(gene_set_2, gene_set_3)))
            if remove_mismatch:
                new_res = new_res[flag == False]
            else:
                new_res[flag == True] = np.nan
            self.result[res_key][key] = new_res
        if output is not None:
            import natsort
            result = self.result[res_key]
            show_cols = ['scores', 'pvalues', 'pvalues_adj', 'log2fc', 'genes', 'pct', 'pct_rest']
            groups = natsort.natsorted([key for key in result.keys() if '.vs.' in key])
            dat = pd.concat(
                [
                    pd.DataFrame(
                        {group.split(".vs.")[0] + "_" + key: result[group][key].values}
                    ) for group in groups for key in show_cols
                ],
                axis=1
            )
            dat.to_csv(output)

        key = 'marker_genes'
        self.reset_key_record(key, res_key)

    # def scenic(self, tfs, motif, database_dir, res_key='scenic', use_raw=True, outdir=None,):
    #     """
    #
    #     :param tfs: tfs file in txt format
    #     :param motif: motif file in tbl format
    #     :param database_dir: directory containing reference database(*.feather files) from cisTarget.
    #     :param res_key: the key for getting the result from the self.result.
    #     :param use_raw: whether use the raw count express matrix for the analysis, default True.
    #     :param outdir: directory containing output files(including modules.pkl, regulons.csv, adjacencies.tsv,
    #         motifs.csv). If None, results will not be output to files.
    #
    #     :return:
    #     """
    #     from ..algorithm.scenic import scenic as cal_sce
    #     if use_raw and not self.raw:
    #         raise Exception(f'self.raw must be set if use_raw is True.')
    #     data = self.raw if use_raw else self.data
    #     modules, regulons, adjacencies, motifs, auc_mtx, regulons_df = cal_sce(data, tfs, motif, database_dir, outdir)
    #     res = {"modules": modules, "regulons": regulons, "adjacencies": adjacencies, "motifs": motifs,
    #            "auc_mtx":auc_mtx, "regulons_df": regulons_df}
    #     self.result[res_key] = res


class AnnBasedStPipeline(StPipeline):

    def __init__(self, based_ann_data: AnnData, data: AnnBasedStereoExpData):
        super().__init__(data)
        self.__based_ann_data = based_ann_data
        self.result = AnnBasedResult(based_ann_data)

    def subset_by_hvg(self, hvg_res_key, use_raw=False, inplace=True):
        data: AnnBasedStereoExpData = self.data if inplace else copy.deepcopy(self.data)
        if hvg_res_key not in self.result:
            raise Exception(f'{hvg_res_key} is not in the result, please check and run the normalization func.')
        df = self.result[hvg_res_key]
        data._ann_data._inplace_subset_var(df['highly_variable'].values)
        return data

    def raw_checkpoint(self):
        from .stereo_exp_data import AnnBasedStereoExpData
        if self.__based_ann_data.raw:
            data = AnnBasedStereoExpData("", based_ann_data=self.__based_ann_data.raw.to_adata())
        else:
            data = AnnBasedStereoExpData("", based_ann_data=copy.deepcopy(self.__based_ann_data))
        self.raw = data<|MERGE_RESOLUTION|>--- conflicted
+++ resolved
@@ -24,11 +24,7 @@
 
 from ..log_manager import logger
 from .result import Result, AnnBasedResult
-<<<<<<< HEAD
-from .stereo_exp_data import StereoExpData
-=======
 from .stereo_exp_data import StereoExpData, AnnBasedStereoExpData
->>>>>>> 76a68d99
 from ..utils.time_consume import TimeConsume
 from ..algorithm.algorithm_base import AlgorithmBase
 
@@ -49,25 +45,15 @@
 
 class StPipeline(object):
 
-<<<<<<< HEAD
-    def __init__(self, data: StereoExpData):
-=======
     def __init__(self, data: Union[StereoExpData, AnnBasedStereoExpData]):
->>>>>>> 76a68d99
         """
         A analysis tool sets for StereoExpData. include preprocess, filter, cluster, plot and so on.
 
         :param data: StereoExpData object.
         """
-<<<<<<< HEAD
-        self.data: StereoExpData = data
-        self.result = Result(data)
-        self._raw: StereoExpData = None
-=======
         self.data: Union[StereoExpData, AnnBasedStereoExpData] = data
         self.result = Result(data)
         self._raw: Union[StereoExpData, AnnBasedStereoExpData] = None
->>>>>>> 76a68d99
         self.key_record = {'hvg': [], 'pca': [], 'neighbors': [], 'umap': [], 'cluster': [], 'marker_genes': []}
 
     def __getattr__(self, item):
@@ -90,11 +76,7 @@
         )
 
     @property
-<<<<<<< HEAD
-    def raw(self) -> StereoExpData:
-=======
     def raw(self) -> Union[StereoExpData, AnnBasedStereoExpData]:
->>>>>>> 76a68d99
         """
         get the StereoExpData whose exp_matrix is raw count.
 
@@ -213,11 +195,7 @@
     def filter_genes(self,
                      min_cell: Optional[int] = None,
                      max_cell: Optional[int] = None,
-<<<<<<< HEAD
-                     gene_list: Optional[list] = None,
-=======
                      gene_list: Optional[Union[list, np.ndarray]] = None,
->>>>>>> 76a68d99
                      mean_umi_gt: float = None,
                      inplace: bool = True):
         """
@@ -277,8 +255,6 @@
         return data
 
     @logit
-<<<<<<< HEAD
-=======
     def filter_by_clusters(
         self,
         cluster_res_key: str = 'cluster',
@@ -311,7 +287,6 @@
         return filter_by_clusters(self.data, self.result[cluster_res_key], groups, excluded, inplace)
 
     @logit
->>>>>>> 76a68d99
     def log1p(self,
               inplace: bool = True,
               res_key: str = 'log1p'):
@@ -1094,15 +1069,9 @@
                         n_neighbors: int = 10,
                         smooth_threshold: int = 90,
                         pca_res_key: str = 'pca',
-<<<<<<< HEAD
-                        res_key: str = 'gaussian_smooth',
-                        n_jobs: int = -1,
-                        inplace: bool = True):
-=======
                         n_jobs: int = -1,
                         inplace: bool = True
         ):
->>>>>>> 76a68d99
         """
         Smooth the express matrix by the algorithm of Gaussian smoothing [Shen22]_.
 
