--- conflicted
+++ resolved
@@ -37,10 +37,7 @@
             offset_x: Optional[str] = None,
             offset_y: Optional[str] = None,
             attr: Optional[dict] = None,
-<<<<<<< HEAD
             merged: bool = False
-=======
->>>>>>> 720f4d17
     ):
 
         """
@@ -77,7 +74,6 @@
         self._offset_x = offset_x
         self._offset_y = offset_y
         self._attr = attr
-<<<<<<< HEAD
         self._merged = merged
         self._sn = self.get_sn_from_path(file_path)
 
@@ -87,8 +83,6 @@
         
         from os import path
         return path.basename(file_path).split('.')[0].strip()
-=======
->>>>>>> 720f4d17
 
     @property
     def plt(self):
@@ -341,7 +335,6 @@
         :return:
         """
         self._attr = attr
-<<<<<<< HEAD
     
     @property
     def merged(self):
@@ -358,8 +351,6 @@
     @sn.setter
     def sn(self, sn):
         self._sn = sn
-=======
->>>>>>> 720f4d17
 
     def to_df(self):
         """
