--- conflicted
+++ resolved
@@ -132,29 +132,6 @@
     def merged_data(self, merged_data):
         self._merged_data = merged_data
 
-<<<<<<< HEAD
-    def integrate(self, reorganize_coordinate=False, **kwargs):
-        from stereo.utils.data_helper import merge
-        if "result" not in kwargs:
-            raise Exception("_MSDataView.integrate requires a upstream ms_data.tl.result object")
-
-        self.tl.result = kwargs["result"]
-        del kwargs["result"]
-
-        if len(self._data_list) > 1:
-            self._merged_data = merge(*self.data_list, reorganize_coordinate=reorganize_coordinate, **kwargs)
-        else:
-            from copy import deepcopy
-            self._merged_data = deepcopy(self._data_list[0])
-
-        obs_columns = self._merged_data.cells._obs.columns.tolist()
-        obs_columns.remove('batch')
-        if len(obs_columns) > 0:
-            self._merged_data.cells._obs.drop(columns=obs_columns, inplace=True)
-        var_columns = self._merged_data.genes._var.columns.tolist()
-        if len(var_columns) > 0:
-            self._merged_data.genes._var.drop(columns=var_columns, inplace=True)
-=======
     
     def to_msdata(self) -> MSData:
         return MSData(
@@ -165,7 +142,6 @@
             _relationship=self._msdata._relationship,
             _relationship_info=deepcopy(self._msdata._relationship_info)
         )
->>>>>>> ba940f15
 
 
 _NON_EDITABLE_ATTRS = {'data_list', 'names', '_obs', '_var', '_relationship', '_relationship_info'}
@@ -345,11 +321,7 @@
     def names(self, value: List[str]):
         if len(value) != len(self._data_list):
             raise Exception('new names\' length should be same as data_list')
-<<<<<<< HEAD
-        self._names = value
-=======
         self._names = list(value)
->>>>>>> ba940f15
         self.reset_name(default_key=False)
     
     @property
@@ -375,13 +347,10 @@
     @property
     def relationship_info(self):
         return self._relationship_info
-<<<<<<< HEAD
-=======
     
     @relationship_info.setter
     def relationship_info(self, value: dict):
         self._relationship_info = value
->>>>>>> ba940f15
 
     def reset_position(self, mode='integrate'):
         if mode == 'integrate' and self.merged_data:
@@ -833,11 +802,7 @@
             res_key: str,
             _from: slice,
             type: Literal['obs', 'var'] = 'obs',
-<<<<<<< HEAD
-            item: Optional[list] = None,
-=======
             item: Optional[Union[list, np.ndarray, str]] = None,
->>>>>>> ba940f15
             fill=np.NaN,
             cluster: bool = True
     ):
@@ -847,27 +812,16 @@
         :param scope: Which integrate mss group to save result.
         :param res_key: New column name in merged sample obs or var.
         :param _from: Where to get the single-sample target infomation.
-<<<<<<< HEAD
-        :param type: obs or var level, defaults to 'obs'
-        :param item: The column names in single-sample obs or var, defaults to None
-        :param fill: Default value when the merged sample has no conrresponding item, defaults to np.NaN
-        :param cluster: Whether it is a clustering result, defaults to True
-=======
         :param type: obs or var level, defaults to 'obs'.
         :param item: The column names in single-sample obs or var, defaults to the value of `res_key`.
         :param fill: Default value when the merged sample has no conrresponding item, defaults to np.NaN.
         :param cluster: Whether it is a clustering result, defaults to True.
->>>>>>> ba940f15
 
         .. note::
 
             The length of `scope` must be equal to `_from`.
 
-<<<<<<< HEAD
-            The `type` just only supports 'obs' now.
-=======
             The `type` just only supports 'obs' currently.
->>>>>>> ba940f15
         
         Examples
         --------
@@ -905,18 +859,11 @@
         >>> ms_data.to_integrate(res_key='celltype', scope=slice_generator[:], _from=slice_generator[:], type='obs', item=['celltype'] * ms_data.num_slice)
 
         """
-<<<<<<< HEAD
-        assert self.merged_data, "`to_integrate` need running function `integrate`"
-        assert self._names[scope] == self._names[_from], f"`scope`: {scope} should equal with _from: {_from}"
-        assert len(item) == len(self._names[_from]), "`item`'s length not equal to _from"
-        scope_names = self._names[scope]
-=======
         assert self[scope]._names == self[_from]._names, f"`scope`: {scope} should equal with _from: {_from}"
         assert isinstance(item, str) or len(item) == len(self[_from]._names), "`item`'s length not equal to _from"
         scope_names = self[scope]._names
         scope_key = self.generate_scope_key(scope_names)
         assert scope_key in self._scopes_data or self._merged_data, f"`to_integrate` need running function `integrate` first"
->>>>>>> ba940f15
         if type == 'obs':
             if scope_key in self._scopes_data:
                 self._scopes_data[scope_key].cells[res_key] = fill
@@ -927,10 +874,6 @@
             raise NotImplementedError
         else:
             raise Exception(f"`type`: {type} not in ['obs', 'var'], this should not happens!")
-<<<<<<< HEAD
-
-        for idx, stereo_exp_data in enumerate(self._data_list[scope]):
-=======
         
         data_list = self[scope]._data_list
         if item is None:
@@ -938,15 +881,9 @@
         if isinstance(item, str):
             item = [item] * len(data_list)
         for idx, stereo_exp_data in enumerate(data_list):
->>>>>>> ba940f15
             if type == 'obs':
                 res: pd.Series = stereo_exp_data.cells[item[idx]]
                 sample_idx = self._names.index(scope_names[idx])
-<<<<<<< HEAD
-                new_index = res.index.astype('str') + f'-{sample_idx}'
-                # res.index = new_index
-                self.merged_data.cells._obs.loc[new_index, res_key] = res.to_numpy()
-=======
                 new_index: pd.Series = res.index.astype('str') + f'-{sample_idx}'
                 # res.index = new_index
                 if scope_key in self._scopes_data:
@@ -965,24 +902,11 @@
                     _res = res[isin].to_numpy()
                     _index = new_index[isin]
                     self._merged_data.cells.loc[_index, res_key] = _res
->>>>>>> ba940f15
             elif type == 'var':
                 raise NotImplementedError
             else:
                 raise Exception(f"`type`: {type} not in ['obs', 'var'], this should not happens!")
         if type == 'obs':
-<<<<<<< HEAD
-            scope_key_name = "scope_[" + ",".join([str(self._names.index(name)) for name in scope_names]) + "]"
-            self.tl.result.setdefault(scope_key_name, {})
-            if cluster:
-                self.tl.result[scope_key_name][res_key] = pd.DataFrame({
-                    'bins': self.merged_data.cell_names,
-                    'group': self.merged_data.cells._obs[res_key].astype('category')
-                })
-                self.tl.result[scope_key_name][res_key].index = np.arange(self.merged_data.cell_names.size)
-            else:
-                self.tl.result[scope_key_name][res_key] = self.merged_data.cells._obs[res_key].to_frame()
-=======
             if cluster:
                 if scope_key in self._scopes_data:
                     self._scopes_data[scope_key].tl.reset_key_record('cluster', res_key)
@@ -993,7 +917,6 @@
                     self._merged_data.tl.reset_key_record('cluster', res_key)
                     self._merged_data.tl.result.set_result_key_method(res_key)
                     self._merged_data.cells[res_key] = self._merged_data.cells[res_key].astype('category')
->>>>>>> ba940f15
         elif type == 'var':
             raise NotImplementedError
         else:
@@ -1015,11 +938,7 @@
         :param res_key: the key to get result from mms group.
         :param to: which single-samples are the result copy to.
         :param type: obs or var level, defaults to 'obs'
-<<<<<<< HEAD
-        :param item: New column name in obs or var of single-sample, defaults to None
-=======
         :param item: New column name in obs of single-sample, defaults to the value of `res_key`.
->>>>>>> ba940f15
         :param fill: Default value when the single-sample has no conrresponding item, defaults to np.NaN
 
         .. note::
@@ -1027,11 +946,8 @@
             The length of `scope` must be equal to `to`.
             
             Only supports clustering result when `type` is 'obs' and hvg result when `type` is 'var'.
-<<<<<<< HEAD
-=======
 
             Parameter `item` only available for obs type.
->>>>>>> ba940f15
         
         Examples
         --------
@@ -1059,26 +975,6 @@
         >>> ms_data.integrate()
 
         ... did a clustering, the key of result is 'leiden' ...
-<<<<<<< HEAD
-
-        Copy the 'leiden' result to first three samples, to name as 'leiden'.
-
-        >>> from stereo.core.ms_pipeline import slice_generator
-        >>> ms_data.to_isolated(scope=slice_generator[0:3], res_key='leiden', to=slice_generator[0:3], type='obs', item=['leiden'] * 3)
-
-
-        Copy the 'leiden' result to all samples, to name as 'leiden'.
-
-        >>> from stereo.core.ms_pipeline import slice_generator
-        >>> ms_data.to_isolated(scope=slice_generator[:], res_key='leiden', to=slice_generator[:], type='obs', item=['leiden'] * 3)
-        
-        
-        """
-        assert self.merged_data, "`to_integrate` need running function `integrate`"
-        assert self._names[scope] == self._names[to], f"`scope`: {scope} should equal with to: {to}"
-        assert len(item) == len(self._names[to]), "`item`'s length not equal to `to`"
-=======
->>>>>>> ba940f15
 
         Copy the 'leiden' result to first three samples, to name as 'leiden'.
 
@@ -1157,21 +1053,13 @@
         from stereo.preprocess.filter import filter_by_clusters
         batch_data = pd.DataFrame({
             'bins': data.cells.cell_name,
-<<<<<<< HEAD
-            'group': data.cells._obs[batch_key].astype('category')
-=======
             'group': data.cells[batch_key].astype('category')
->>>>>>> ba940f15
         })
 
         sub_data_list = []
         sub_data_names = []
         for batch_code in batch_data['group'].cat.categories:
-<<<<<<< HEAD
-            sub_data, _ = filter_by_clusters(data, batch_data, groups=batch_code, inplace=False)
-=======
             sub_data = filter_by_clusters(data, batch_key, groups=batch_code, inplace=False)
->>>>>>> ba940f15
             sub_data_list.append(sub_data)
             sub_data_names.append(batch_code)
         
