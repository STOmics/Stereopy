--- conflicted
+++ resolved
@@ -50,29 +50,7 @@
         :param use_col: the col in obs representing celltype or clustering, default to None.
         :param branch: celltypes order in use_col, default to None.
 
-<<<<<<< HEAD
-    def main(
-            self,
-            run_method=RunMethodType.tvg_marker.value,
-            use_col=UseColType.timepoint.value,
-            branch=None,
-            p_val_combination=PValCombinationType.fdr.value,
-            cluster_number=6
-    ):
-        """
-
-        :param run_method: the model type when the algorithm is run, default = `tvg_marker`.
-            `tvg_marker`: Calculate time variable gene based on expression of celltypes in branch
-            `other`: Use fuzzy C means cluster method to cluster genes based on 1-p_value of celltypes in branch
-        :param use_col: the col in obs representing celltype or clustering
-        :param branch: celltypes order in use_col
-        :param p_val_combination: p_value combination method to use, choosing from ['fisher', 'mean', 'FDR']
-        :param cluster_number: number of cluster
-
-        """
-=======
         """  # noqa
->>>>>>> edce2400
         if run_method == RunMethodType.tvg_marker.value:
             self.TVG_marker(
                 use_col=use_col,
