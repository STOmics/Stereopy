--- conflicted
+++ resolved
@@ -55,36 +55,10 @@
             
             All the parameters below are key word arguments and only for `other` run_method.
 
-<<<<<<< HEAD
-    def main(self, run_method=RunMethodType.tvg_marker.value, use_col=UseColType.timepoint.value, branch=None,
-             p_val_combination=PValCombinationType.fdr.value, cluster_number=6, **kwargs):
-        """
-        :param run_method: the model type when the algorithm is run, default = `tvg_marker`.
-            `tvg_marker`: Calculate time variable gene based on expression of celltypes in branch
-            `other`: Use fuzzy C means cluster method to cluster genes based on 1-p_value of celltypes in branch
-        :param use_col: the col in obs representing celltype or clustering
-        :param branch: celltypes order in use_col
-        :param p_val_combination: p_value combination method to use, choosing from ['fisher', 'mean', 'FDR']
-        :param cluster_number: number of cluster
-
-        .. note::
-            
-            All the parameters below are key word arguments and only for `other` run_method.
-
-=======
->>>>>>> ba940f15
         :param spatial_weight: the weight to combine spatial feature, defaults to 1.
         :param n_spatial_feature: n top features to combine of spatial feature, defaults to 2.
         :param temporal_mean_threshold: filter out genes of which mean absolute temporal feature <= temporal_mean_threshold, defaults to 0.85.
         :param temporal_top_threshold: filter out genes of which top absolute temporal feature < temporal_top_threshold, defaults to 1.
-<<<<<<< HEAD
-        :param Epsilon: max value to finish iteration, defaults to 1e-7.
-        :param w_size: window size to rasterizing spatial expression, default to 20.
-        :param use_col: the col in obs representing celltype or clustering, default to None.
-        :param branch: celltypes order in use_col, default to None.
-
-        """
-=======
         :param cluster_method: method to cluster gene based on spatial and temporal feature,
                         choose from ['fuzzy_C_means', 'gaussian_mixture'], default to fuzzy_C_means.
         :param Epsilon: max value to finish iteration if cluster_method=='fuzzy_C_means', defaults to 1e-7.
@@ -94,7 +68,6 @@
         :param seed: fix seed in numpy to keep output constant in every run.
 
         """  # noqa
->>>>>>> ba940f15
         if run_method == RunMethodType.tvg_marker.value:
             self.TVG_marker(
                 use_col=use_col,
@@ -103,9 +76,6 @@
                 **kwargs
             )
         else:
-<<<<<<< HEAD
-            self.fuzzy_C_gene_pattern_cluster(cluster_number, **kwargs)
-=======
             self.fuzzy_C_gene_pattern_cluster(
                 cluster_number=cluster_number,
                 branch=branch,
@@ -115,7 +85,6 @@
             
     def _statistic_mean_diff(self, y, x, axis=0):
         return np.mean(y, axis=axis) - np.mean(x, axis=axis)
->>>>>>> ba940f15
 
     def TVG_marker(self, use_col, branch, p_val_combination=PValCombinationType.fisher.value, statistical_test_method = 't-test', permutation_batch=100, permutation_n_resamples=999):
         """
@@ -291,15 +260,9 @@
         self.stereo_exp_data.tl.result['spatial_feature'] = X_pca
         self.stereo_exp_data.genes_matrix['spatial_feature'] = X_pca
 
-<<<<<<< HEAD
-    def fuzzy_C_gene_pattern_cluster(self, cluster_number, spatial_weight=1, n_spatial_feature=2,
-                                     temporal_mean_threshold=0.85, temporal_top_threshold=1, Epsilon=1e-7, w_size=None,
-                                     use_col=None, branch=None):
-=======
     def fuzzy_C_gene_pattern_cluster(self, cluster_number, spatial_weight=1, n_spatial_feature=2, cluster_method = 'fuzzy_C_means',
                                      temporal_mean_threshold=0.85, temporal_top_threshold=1, Epsilon=1e-7, w_size=None,
                                      use_col=None, branch=None, seed=20240523):
->>>>>>> ba940f15
         """
         Use fuzzy C means cluster method to cluster genes based on 1-p_value of celltypes in branch
         :param cluster_number: number of cluster
