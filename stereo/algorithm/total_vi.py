--- conflicted
+++ resolved
@@ -253,10 +253,6 @@
 
         if h5mu_file_name is None:
             h5mu_file_name = f'{self._rna_data.sn}_{self._rna_data.bin_size}.h5mu'
-<<<<<<< HEAD
-        # mudata.write(f"{out_dir}/{h5mu_file_name}", mdata)
-=======
->>>>>>> 5c48347d
         mudata.write_h5mu(f"{out_dir}/{h5mu_file_name}", mdata, compression='gzip')
 
         self._differential_expression = de_df
