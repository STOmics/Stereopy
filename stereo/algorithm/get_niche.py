import numpy as np
import pandas as pd
<<<<<<< HEAD
=======
from scipy.stats import entropy
>>>>>>> ba940f15
from scipy.spatial.distance import cdist

from stereo.algorithm.algorithm_base import AlgorithmBase
from stereo.preprocess.filter import filter_by_clusters
from stereo.preprocess.filter import filter_cells
<<<<<<< HEAD
=======
from stereo.algorithm.cell_cell_communication.exceptions import InvalidNicheMethod
from stereo.core.stereo_exp_data import AnnBasedStereoExpData
>>>>>>> ba940f15


class GetNiche(AlgorithmBase):
    def main(
            self,
            niche_distance: float,
            cluster_1: str,
            cluster_2: str,
            cluster_res_key: str = None,
<<<<<<< HEAD
=======
            method: str = 'fixed',
            theta: float = 0.1,
            n: int = 5,
            filter_raw: bool = True,
>>>>>>> ba940f15
            inplace: bool = False
    ):
        """
        To ensure the accuracy and specificity of this juxtacrine signaling model,
        we extract cells bordering their niches and statistically calculate their CCC activity scores of L-R pairs
        under the assumption that intercellular L-R communications routinely exist among closely neighboring cells

        :param niche_distance: the maximum distance between cells in order to form a niche.
        :param cluster_1: one cell cluster in the interaction.
        :param cluster_2: the other cell cluster in the interaction.
        :param cluster_res_key: the key which specifies the clustering result in data.tl.result.
<<<<<<< HEAD
        :param inplace: whether to inplace the previous express matrix or get a new StereoExpData object with the new express matrix, default by False. # noqa
=======
        :param method: method for calculating niche, choose from 'fixed' or 'adaptive'.
        :param theta: the parameter used to control border region selection, only available for 'adaptive' method.
        :param n: get the nearest n cells from `cluster_2` for each cell in the border region, only available for 'adaptive' method.
        :param filter_raw: this function will create a new data object by filtering cells,
                            this parameter determine whether to filter raw data meanwhile, default to True.
        :param inplace: whether to replace the previous express matrix or get a new StereoExpData object with the new express matrix, default by False. # noqa

        return: a new StereoExpData or AnnBasedStereoExpData object representing a niche.
>>>>>>> ba940f15
        """
        assert cluster_1 != cluster_2, "cluster_1 can not equal to cluster_2."

        data_full = self.stereo_exp_data
        data_1 = filter_by_clusters(data_full, cluster_res_key=cluster_res_key, groups=cluster_1, inplace=False)
        data_2 = filter_by_clusters(data_full, cluster_res_key=cluster_res_key, groups=cluster_2, inplace=False)

        coord_1 = data_1.position.astype(np.int64)
        coord_2 = data_2.position.astype(np.int64)
        if data_1.position_z is not None:
<<<<<<< HEAD
            coord_1 = np.concatenate([coord_1, data_1.position_z], axis=1)
        if data_2.position_z is not None:
            coord_2 = np.concatenate([coord_2, data_2.position_z], axis=1)
        dist_matrix = cdist(coord_1, coord_2)
        dist_df = pd.DataFrame(dist_matrix, index=data_1.cell_names, columns=data_2.cell_names)

        result_target_sender = dist_df.where(dist_df < niche_distance, other=np.nan)
        result_target_sender = result_target_sender.dropna(how='all', axis=1).dropna(how='all', axis=0)

        # adata_result = adata_full[(list(result_target_sender.index) + list(result_target_sender.columns)), :]
        cell_list = list(result_target_sender.index) + list(result_target_sender.columns)
        data_result = filter_cells(data_full, cell_list=cell_list, inplace=inplace)
        if not inplace:
            data_result.tl.result.set_item_callback = None

        for res_key in data_result.tl.key_record['pca']:
            if data_result.tl.result[res_key].shape[0] == data_result.shape[0]:
                continue
            data_result.tl.result[res_key] = data_result.tl.result[res_key][
                np.isin(data_full.cell_names, cell_list)].copy()
        if cluster_res_key in data_result.cells:
            data_result.cells[cluster_res_key] = pd.Series(
                data_result.cells[cluster_res_key].to_numpy(),
                index=data_result.cell_names,
                dtype='category'
            )
        else:
            data_result.tl.result[cluster_res_key]['group'] = pd.Series(
                data_result.tl.result[cluster_res_key]['group'].to_numpy(),
                index=data_result.cell_names,
                dtype='category'
            )

        if not inplace:
            data_result.tl.result.contain_method = None
            data_result.tl.result.get_item_method = None
=======
            coord_1 = np.concatenate([coord_1, data_1.position_z.astype(np.int64)], axis=1)
        if data_2.position_z is not None:
            coord_2 = np.concatenate([coord_2, data_2.position_z.astype(np.int64)], axis=1)

        if method == 'fixed':
            dist_matrix = cdist(coord_1, coord_2)
            dist_df = pd.DataFrame(dist_matrix, index=data_1.cell_names, columns=data_2.cell_names)

            result_target_sender = dist_df.where(dist_df < niche_distance, other=np.nan)
            result_target_sender = result_target_sender.dropna(how='all', axis=1).dropna(how='all', axis=0)

            cell_list = list(result_target_sender.index) + list(result_target_sender.columns)
            # data_result = filter_cells(data_full, cell_list=cell_list, inplace=inplace)

        elif method == 'adaptive':
            coord_12: np.ndarray = np.concatenate([coord_1, coord_2], axis=0)
            coord_all = data_full.position.astype(np.int64)
            if data_full.position_z is not None:
                coord_all = np.concatenate([coord_all, data_full.position_z.astype(np.int64)], axis=1)

            n1 = coord_1.shape[0]  # number of cells in cluster_1
            n12 = coord_12.shape[0]  # number of cells in cluster_1 + cluster_2
            
            # a matrix indicating the points falling inside the neighboring cubic for each cell of cluster_1
            neighbors = np.zeros((n1, n12), dtype=int)
            shift = np.zeros(n1, dtype=np.float64)

            cluster_label = self.pipeline_res[cluster_res_key]['group']
            info_entropy = np.zeros(n1, dtype=np.float64)
            
            for i in range(n1):
                """
                adaptive step 1: get the shift of the centroid for each cell in cluster_1, 
                considering only cluster_1 and cluster_2
                """
                dist = np.abs(coord_1[i] - coord_12)
                flag = np.all(dist <= niche_distance, axis=1)
                neighbors[i, flag] = 1
                neighbors[i, i] = 0  # exclude the cell itself
                n_neighbors = np.sum(neighbors[i])
                n_neighbors_2 = np.sum(neighbors[i, n1:])
                shift[i] = n_neighbors_2 / n_neighbors if n_neighbors != 0 else 0

                """
                adaptive step 2: calculate local information entropy for each cell in cluster_1, 
                considering all cell types
                """
                dist = np.abs(coord_1[i] - coord_all)
                flag = np.all(dist <= niche_distance, axis=1)
                neighbor_cluster = cluster_label[flag]
                _, encoded_neighbor_cluster = np.unique(neighbor_cluster, return_inverse=True)
                entropy_value = entropy(encoded_neighbor_cluster, base=2)
                info_entropy[i] = entropy_value

            """
            adaptive step 3: select cells belonging to the border region, out of cluster_1
            """
            border_index = shift > (theta * info_entropy)
            cell_name_border = data_1.cell_names[border_index]
            """
            adaptive step 4: construct the niche for cluster_1 and cluster_2

            get the nearest n cells from cluster_2 for each cell in the border
            """
            # neighbor_border = neighbors[border_index, n1:]  # filter border rows and columns of cluster_2
            # neighbor_index = np.any(neighbor_border, axis=0)
            dist_matrix_border = cdist(coord_1[border_index], coord_2)
            neighbor_index = np.unique(np.argsort(dist_matrix_border, axis=1)[:, :n])
            cell_name_neighbor = data_2.cell_names[neighbor_index]

            cell_list = list(cell_name_border) + list(cell_name_neighbor)
        else:
            raise InvalidNicheMethod(method)
        
        data_result = filter_cells(data_full, cell_list=cell_list, inplace=inplace, filter_raw=filter_raw)

>>>>>>> ba940f15
        return data_result<|MERGE_RESOLUTION|>--- conflicted
+++ resolved
@@ -1,19 +1,13 @@
 import numpy as np
 import pandas as pd
-<<<<<<< HEAD
-=======
 from scipy.stats import entropy
->>>>>>> ba940f15
 from scipy.spatial.distance import cdist
 
 from stereo.algorithm.algorithm_base import AlgorithmBase
 from stereo.preprocess.filter import filter_by_clusters
 from stereo.preprocess.filter import filter_cells
-<<<<<<< HEAD
-=======
 from stereo.algorithm.cell_cell_communication.exceptions import InvalidNicheMethod
 from stereo.core.stereo_exp_data import AnnBasedStereoExpData
->>>>>>> ba940f15
 
 
 class GetNiche(AlgorithmBase):
@@ -23,13 +17,10 @@
             cluster_1: str,
             cluster_2: str,
             cluster_res_key: str = None,
-<<<<<<< HEAD
-=======
             method: str = 'fixed',
             theta: float = 0.1,
             n: int = 5,
             filter_raw: bool = True,
->>>>>>> ba940f15
             inplace: bool = False
     ):
         """
@@ -41,9 +32,6 @@
         :param cluster_1: one cell cluster in the interaction.
         :param cluster_2: the other cell cluster in the interaction.
         :param cluster_res_key: the key which specifies the clustering result in data.tl.result.
-<<<<<<< HEAD
-        :param inplace: whether to inplace the previous express matrix or get a new StereoExpData object with the new express matrix, default by False. # noqa
-=======
         :param method: method for calculating niche, choose from 'fixed' or 'adaptive'.
         :param theta: the parameter used to control border region selection, only available for 'adaptive' method.
         :param n: get the nearest n cells from `cluster_2` for each cell in the border region, only available for 'adaptive' method.
@@ -52,7 +40,6 @@
         :param inplace: whether to replace the previous express matrix or get a new StereoExpData object with the new express matrix, default by False. # noqa
 
         return: a new StereoExpData or AnnBasedStereoExpData object representing a niche.
->>>>>>> ba940f15
         """
         assert cluster_1 != cluster_2, "cluster_1 can not equal to cluster_2."
 
@@ -63,44 +50,6 @@
         coord_1 = data_1.position.astype(np.int64)
         coord_2 = data_2.position.astype(np.int64)
         if data_1.position_z is not None:
-<<<<<<< HEAD
-            coord_1 = np.concatenate([coord_1, data_1.position_z], axis=1)
-        if data_2.position_z is not None:
-            coord_2 = np.concatenate([coord_2, data_2.position_z], axis=1)
-        dist_matrix = cdist(coord_1, coord_2)
-        dist_df = pd.DataFrame(dist_matrix, index=data_1.cell_names, columns=data_2.cell_names)
-
-        result_target_sender = dist_df.where(dist_df < niche_distance, other=np.nan)
-        result_target_sender = result_target_sender.dropna(how='all', axis=1).dropna(how='all', axis=0)
-
-        # adata_result = adata_full[(list(result_target_sender.index) + list(result_target_sender.columns)), :]
-        cell_list = list(result_target_sender.index) + list(result_target_sender.columns)
-        data_result = filter_cells(data_full, cell_list=cell_list, inplace=inplace)
-        if not inplace:
-            data_result.tl.result.set_item_callback = None
-
-        for res_key in data_result.tl.key_record['pca']:
-            if data_result.tl.result[res_key].shape[0] == data_result.shape[0]:
-                continue
-            data_result.tl.result[res_key] = data_result.tl.result[res_key][
-                np.isin(data_full.cell_names, cell_list)].copy()
-        if cluster_res_key in data_result.cells:
-            data_result.cells[cluster_res_key] = pd.Series(
-                data_result.cells[cluster_res_key].to_numpy(),
-                index=data_result.cell_names,
-                dtype='category'
-            )
-        else:
-            data_result.tl.result[cluster_res_key]['group'] = pd.Series(
-                data_result.tl.result[cluster_res_key]['group'].to_numpy(),
-                index=data_result.cell_names,
-                dtype='category'
-            )
-
-        if not inplace:
-            data_result.tl.result.contain_method = None
-            data_result.tl.result.get_item_method = None
-=======
             coord_1 = np.concatenate([coord_1, data_1.position_z.astype(np.int64)], axis=1)
         if data_2.position_z is not None:
             coord_2 = np.concatenate([coord_2, data_2.position_z.astype(np.int64)], axis=1)
@@ -177,5 +126,4 @@
         
         data_result = filter_cells(data_full, cell_list=cell_list, inplace=inplace, filter_raw=filter_raw)
 
->>>>>>> ba940f15
         return data_result