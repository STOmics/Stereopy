import multiprocessing as mp
import os
from collections import defaultdict

<<<<<<< HEAD
# import scanpy as sc
=======
import anndata as ad
>>>>>>> ba940f15
import numpy as np
import pandas as pd
# import scanpy as sc
from anndata import AnnData
from tqdm.auto import tqdm

from stereo.log_manager import logger
from .community_clustering_algorithm import CommunityClusteringAlgo
from .utils import timeit


class SlidingWindow(CommunityClusteringAlgo):
    """
    A class that represents the sliding window algorithm for community clustering.

    This class extends the CommunityClusteringAlgo base class and provides the implementation of the sliding window
    algorithm for community clustering. It takes in a spatial transcriptomics dataset and additional parameters to
    perform community clustering using sliding windows.

    """

    def __init__(self, adata, slice_id, input_file_path, **params):
        """
        This method initializes the SlidingWindow object by setting up the necessary attributes.

        Args:
        - adata (anndata.AnnData): Annotated data object containing spatial transcriptomics data.
        - slice_id (int): ID of the slice for which community clustering is performed.
        - input_file_path (str): Path to the input file.
        - **params: Additional parameters for the sliding window algorithm.

        Raises:
        - AssertionError: If the number of sliding steps is not equal to the number of window sizes.

        """
        super().__init__(adata, slice_id, input_file_path, **params)
        self.win_sizes_list = [int(w) for w in self.win_sizes.split(',')]
        self.sliding_steps_list = [int(s) for s in self.sliding_steps.split(',')]
        assert len(self.win_sizes_list) == len(self.sliding_steps_list), \
            "The number of sliding steps must be equal to the number of window sizes."
        win_sizes = "_".join([str(i) for i in self.win_sizes_list])
        sliding_steps = "_".join([str(i) for i in self.sliding_steps_list])
        cluster_string = f"_r{self.resolution}" if self.cluster_algo == 'leiden' else f"_nc{self.n_clusters}"
        self.params_suffix = f"_sldwin_sl{self.slice_id}_c{self.cluster_algo}{cluster_string}_ws{win_sizes}_ss" \
                             f"{sliding_steps}_sct{self.scatter_thres}_dwr{self.downsample_rate}_mcc" \
                             f"{self.min_cells_coeff}"
        self.filename = self.adata.uns['sample_name']
        self.dir_path = os.path.join(self.adata.uns['algo_params']['out_path'], self.filename)
        # create results folder
        if not os.path.exists(self.dir_path):
            os.mkdir(self.dir_path)

        self.method_key = 'sliding_window'

    def run(self):
        """
        This method executes the sliding window algorithm for community clustering. If the 'tfile' attribute is not set,
        it calls the 'calc_feature_matrix' method with the first window size and sliding step from the respective lists.

        Raises:
        - AttributeError: If the 'tfile' attribute ends with an extension other than '.h5ad'.

        """
        if not self.tfile:
            self.calc_feature_matrix(self.win_sizes_list[0], self.sliding_steps_list[0])
        else:
            if self.tfile.endswith('.h5ad'):
                self.tissue = ad.read_h5ad(self.tfile)
            else:
                raise AttributeError(f"File '{self.tfile}' extension is not .h5ad")

    @timeit
    def calc_feature_matrix(self, win_size, sliding_step):
        """
        Calculate the feature matrix for sliding window analysis.

        This method calculates the feature matrix for sliding window analysis based on the given window size and sliding step.
        It assigns centroids to each sliding step of windows and calculates features for each subwindow. The feature matrix
        is then placed in an AnnData object with specified spatial coordinates of the sliding windows.

        Parameters:
        - win_size (int): The size of the sliding window.
        - sliding_step (int): The sliding step for moving the window.

        """  # noqa

        # window size needs to be a multiple of sliding step
        sliding_step = (win_size / int((win_size / sliding_step))) if sliding_step != None else win_size  # noqa
        bin_slide_ratio = int(win_size / sliding_step)

        # create centroids for each sliding step of windows
        # dtype of obs DataFrame index column and annotation column should be 'str'
        # to remove the warning for editing the view of self.adata.obs we reinit the .obs
        self.adata.obs = self.adata.obs.copy()
        self.adata.obs[f'Centroid_X_{win_size}'] = pd.Series(
            ((self.adata.obsm['spatial'][:, 0]) / sliding_step).astype(int), index=self.adata.obs_names)
        self.adata.obs[f'Centroid_Y_{win_size}'] = pd.Series(
            ((self.adata.obsm['spatial'][:, 1]) / sliding_step).astype(int), index=self.adata.obs_names)
        # need to understand borders and padding
        # subwindows belonging to borders will not have a complete cell count
        x_max = self.adata.obs[f'Centroid_X_{win_size}'].max()
        y_max = self.adata.obs[f'Centroid_Y_{win_size}'].max()
        tmp_data = self.adata.obs[f'Centroid_X_{win_size}'].astype(str) + '_' + self.adata.obs[
            f'Centroid_Y_{win_size}'].astype(str) + '_' + str(self.slice_id) + '_' + str(win_size)
        self.adata.obs[f'window_spatial_{win_size}'] = tmp_data

        tmp = self.adata.obs[[f'window_spatial_{win_size}', self.annotation]]
        ret = {}
        # calculate features for each subwindow
        for sw_ind, sw_data in tmp.groupby(f'window_spatial_{win_size}'):
            templete_dic = {ct: 0 for ct in self.unique_cell_type}
            for cell in sw_data[self.annotation]:
                templete_dic[cell] += 1
            ret[sw_ind] = templete_dic
        # merge features by windows
        feature_matrix = {}
        for subwindow in ret.keys():
            # index of window is in the top left corner of the whole window
            feature_matrix[subwindow] = {}
            x_curr = int(subwindow.split("_")[0])
            y_curr = int(subwindow.split("_")[1])
            z_curr = int(subwindow.split("_")[2])
            w_curr = int(subwindow.split("_")[3])

            for slide_x in range(0, np.min([bin_slide_ratio, x_max - x_curr + 1])):
                for slide_y in range(0, np.min([bin_slide_ratio, y_max - y_curr + 1])):
                    window_key = f'{x_curr + slide_x}_{y_curr + slide_y}_{z_curr}_{w_curr}'
                    if window_key in ret.keys():
                        feature_matrix[subwindow] = {
                            k: feature_matrix[subwindow].get(k, 0) + ret[window_key].get(k, 0)
                            for k in sorted(set(feature_matrix[subwindow]).union(ret[window_key]))
                        }

        feature_matrix = pd.DataFrame(feature_matrix).T
        # feature_matrix is placed in AnnData object with specified spatial coordinated of the sliding windows
        self.tissue = AnnData(feature_matrix.astype(np.float32), dtype=np.float32)
        # spatial coordinates are expanded with 3rd dimension with slice_id
        # this should enable calculation of multi-slice cell communities
        self.tissue.obsm['spatial'] = np.array([x.split('_') for x in feature_matrix.index]).astype(int)
        self.tissue.obs['window_size'] = np.array([win_size for _ in feature_matrix.index])
        self.tissue.obs = self.tissue.obs.copy()
        self.tissue.obs['window_cell_sum'] = np.sum(self.tissue.X, axis=1)
        # scale the feature vector by the total number of cells in it
        self.tissue.X = ((self.tissue.X.T * self.total_cell_norm) / self.tissue.obs['window_cell_sum'].values).T
        # remove feature vectors which have less than a specified amount of cells
        mean_cell_sum = np.mean(self.tissue.obs['window_cell_sum'].values)
        stddev_cell_sum = np.std(self.tissue.obs['window_cell_sum'].values)
        min_cells_per_window = mean_cell_sum - self.min_cells_coeff * stddev_cell_sum
        self.tissue = self.tissue[self.tissue.obs['window_cell_sum'].values >= min_cells_per_window, :]

    @timeit
    def community_calling(self, win_size, sliding_step):
        """
        Perform community calling for subwindows based on overlapping window labels.

        This method defines the subwindow cluster label based on the labels of all overlapping windows. It goes through
        all subwindow positions and gathers clustering labels of all windows that contain it. The final label of the
        subwindow is determined by majority vote. Window cluster labels are stored in `self.tissue_pruned.obs[self.cluster_algo]`,
        and the subwindow labels are placed in `self.tissue.obs[self.cluster_algo + '_max_vote']`. The `self.tissue_pruned` object is
        used only for clustering and is discarded.

        Parameters:
        - win_size (int): The size of the sliding window.
        - sliding_step (int): The sliding step for moving the window.

        """  # noqa
        sliding_step = (win_size / int((win_size / sliding_step))) if sliding_step != None else win_size  # noqa

        bin_slide_ratio = int(win_size / sliding_step)
        x_min = self.adata.obs[f'Centroid_X_{win_size}'].min()
        y_min = self.adata.obs[f'Centroid_Y_{win_size}'].min()

        # max voting on cluster labels
        subwindow_locations = np.unique(self.adata.obs[f'window_spatial_{win_size}'])
        # variable for final subwindow labels
        cluster_max_vote = pd.Series(index=subwindow_locations, name=f'{self.cluster_algo}_max_vote', dtype=np.float64)
        for location in subwindow_locations:
            # extract x,y,z coordinates from location string
            x_curr, y_curr, z_curr, _ = np.array(location.split("_")).astype(int)
            # index of subwindow is in the top left corner of the whole window
            subwindow_labels = {}
            for slide_x in range(0, np.min([bin_slide_ratio, x_curr - x_min + 1])):
                for slide_y in range(0, np.min([bin_slide_ratio, y_curr - y_min + 1])):
                    # check if location exist (spatial area is not complete)
                    window_key = f'{x_curr - slide_x}_{y_curr - slide_y}_{z_curr}_{win_size}'
                    if window_key in self.tissue.obs.index:
                        new_value = self.tissue.obs.loc[window_key, self.cluster_algo]
                        subwindow_labels[new_value] = subwindow_labels[
                                                          new_value] + 1 if new_value in subwindow_labels.keys() else 1

            # MAX VOTE
            # max vote is saved in a new variable (not changed in tissue.obs) so that it does not have diagonal effect on other labels during refinement # noqa
            # max_voting result is created for each subwindow, while the self.cluster_algo clustering was defined for each window # noqa
            cluster_max_vote.loc[location] = max(subwindow_labels,
                                                 key=subwindow_labels.get) if subwindow_labels != {} else 'unknown'

        # copy clustering results from subwindows to cells of those subwindows in adata object
        self.adata.obs.loc[:, f'tissue_{self.method_key}'] = list(
            cluster_max_vote.loc[self.adata.obs[f'window_spatial_{win_size}']])
        self.adata.obs[f'tissue_{self.method_key}'] = self.adata.obs[f'tissue_{self.method_key}'].astype('category')

        logger.info(
            f'Sliding window cell mixture calculation done. Added results to adata.obs["tissue_{self.method_key}"]')


class SlidingWindowMultipleSizes(SlidingWindow):
    """Class for performing sliding window analysis with multiple window sizes."""

    def __init__(self, adata, slice_id, input_file_path, **params):
        """
        Initialize the SlidingWindowMultipleSizes object.

        Parameters:
        - adata: Annotated data object containing the input data.
        - slice_id: Identifier for the current slice.
        - input_file_path: Path to the input file.
        - **params: Additional parameters for initialization.

        """
        super().__init__(adata, slice_id, input_file_path, **params)

    def run(self):
        """
        This method calculates the feature matrix for each window size and sliding step combination, and concatenates
        the resulting `tissue` objects into a single `tissue` object. If a `tfile` is provided, the method delegates
        the execution to the base class `run` method.
        """
        tissue_list = []

        if not self.tfile:
            n = len(self.win_sizes_list)
            for i in range(n):
                super().calc_feature_matrix(self.win_sizes_list[i], self.sliding_steps_list[i])
                tissue_list.append(self.tissue)
<<<<<<< HEAD
            
=======

>>>>>>> ba940f15
            self.tissue = ad.concat(tissue_list, axis=0, join='outer', fill_value=0.0)
        else:
            super().run()

    def community_calling(self):
        """
        Perform community calling based on sliding window analysis.

        This method performs community calling based on the results of sliding window analysis. If there is only one
        window size and one sliding step specified, it delegates the execution to the base class `community_calling`
        method with the specified window size and sliding step. Otherwise, it executes the
        `community_calling_multiple_window_sizes_per_cell_multiprocessing` method.

        """
        if len(self.win_sizes_list) == 1 and len(self.sliding_steps_list) == 1:
            super().community_calling(self.win_sizes_list[0], self.sliding_steps_list[0])
        else:
            self.community_calling_multiple_window_sizes_per_cell_multiprocessing()
            logger.info(
                f'Sliding window cell mixture calculation done. Added results to adata.obs["tissue_{self.method_key}"]')

    @timeit
    def community_calling_multiple_window_sizes_per_cell_multiprocessing(self):
        """
        Perform community calling using multiple window sizes per cell with multiprocessing.

        For every cell, the method collects the location of its subwindow in `window_spatial_{win_size}`.
        It gathers all windows that cover that subwindow in `cell_labels_all` and repeats this process for all
        window sizes. Finally, it performs majority voting to obtain the final label for each cell. The cells are
        split into as many batches as there are available CPUs and processed in parallel.

        """
        # if cell batches are too small, caching is not efficient so we want at least 5000 cells per batch
        # TODO: Hope this advice useful. In the real high performance machine, it will be very terrifying if you
        #    choose to run process as the same number as cpu_count, may be hundreds of process will be started up.
        #    Because what `mp` does is fork, it will copy all things in the main process after these process starting.
        #    I experienced this before, and some of other processes and Mine were killed by the operating system. ~.~
        #    this code may be more safe:
        #       min(mp.cpu_count(), 16)
        #    or which i think is:
        #       num_cpus_used = min(mp.cpu_count() if mp.cpu_count() < self.num_threads else self.num_threads, 16)
        #    16 only a example number, it map be adjusted after you test in the real use-cases, and choose a number
        #    like which performs not bad.
        num_cpus_used = mp.cpu_count() if mp.cpu_count() < self.num_threads else self.num_threads

        with mp.Pool(processes=num_cpus_used) as pool:
            split_df = np.array_split(self.adata.obs, num_cpus_used)
            partial_results = pool.map(self.community_calling_partial, split_df)

        self.adata.obs[f'tissue_{self.method_key}'] = pd.concat(partial_results)
        self.adata.obs[f'tissue_{self.method_key}'] = self.adata.obs[f'tissue_{self.method_key}'].astype('category')

    def community_calling_partial(self, df):
        result = pd.Series(index=df.index, dtype='str')
        cache = {}

        for index, cell in tqdm(df.iterrows(), desc="Per cell computation in a subset of all cells... ",
                                total=df.shape[0]):
            cell_labels_all = defaultdict(int)

            for win_size, sliding_step in zip(self.win_sizes_list, self.sliding_steps_list):
                sliding_step = (win_size / int((win_size / sliding_step)))
                bin_slide_ratio = int(win_size / sliding_step)

                x_min = self.adata.obs[f'Centroid_X_{win_size}'].min()
                y_min = self.adata.obs[f'Centroid_Y_{win_size}'].min()

                cell_labels = defaultdict(int)
                x_curr, y_curr, z_curr, w_size = [int(num) for num in cell[f'window_spatial_{win_size}'].split("_")]

                if (x_curr, y_curr, z_curr, w_size) in cache:
                    cell_labels = cache[(x_curr, y_curr, z_curr, w_size)]
                else:
                    # index of cell is in the top left corner of the whole window
                    for slide_x in range(0, np.min([bin_slide_ratio, x_curr - x_min + 1])):
                        for slide_y in range(0, np.min([bin_slide_ratio, y_curr - y_min + 1])):
                            # check if location exist (spatial area is not complete)
                            window_key = f'{x_curr - slide_x}_{y_curr - slide_y}_{z_curr}_{win_size}'
                            if window_key in self.tissue.obs.index:
                                win_label = self.tissue.obs.loc[window_key, self.cluster_algo]
                                cell_labels[win_label] += 1

                    cache[(x_curr, y_curr, z_curr, w_size)] = cell_labels
                cell_labels_all = {
                    key: cell_labels_all.get(key, 0) + cell_labels.get(key, 0)
                    for key in set(cell_labels_all) | set(cell_labels)
                }
            max_vote_label = max(cell_labels_all, key=cell_labels_all.get) if cell_labels_all != {} else 'unknown'
            result[index] = max_vote_label

        return result<|MERGE_RESOLUTION|>--- conflicted
+++ resolved
@@ -2,11 +2,7 @@
 import os
 from collections import defaultdict
 
-<<<<<<< HEAD
-# import scanpy as sc
-=======
 import anndata as ad
->>>>>>> ba940f15
 import numpy as np
 import pandas as pd
 # import scanpy as sc
@@ -241,11 +237,7 @@
             for i in range(n):
                 super().calc_feature_matrix(self.win_sizes_list[i], self.sliding_steps_list[i])
                 tissue_list.append(self.tissue)
-<<<<<<< HEAD
-            
-=======
-
->>>>>>> ba940f15
+
             self.tissue = ad.concat(tissue_list, axis=0, join='outer', fill_value=0.0)
         else:
             super().run()
