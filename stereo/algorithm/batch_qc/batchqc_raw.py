--- conflicted
+++ resolved
@@ -206,12 +206,8 @@
 
     # -------- set username & run time --------
     embed_text(html, pos="h4", name="username", text=f"Report By: {getpass.getuser()}")
-<<<<<<< HEAD
-    embed_text(html, pos="h5", name="runtime", text=f"Report Time: {time.strftime('%Y-%m-%d %H:%M:%S', time.localtime())}")
-=======
     embed_text(html, pos="h5", name="runtime",
                text=f"Report Time: {time.strftime('%Y-%m-%d %H:%M:%S', time.localtime())}")
->>>>>>> ba940f15
 
     # -------- insert table --------
     embed_tabel(data_dict["table"]["describe"], html, pos="h4", name="describe", is_round=False)
