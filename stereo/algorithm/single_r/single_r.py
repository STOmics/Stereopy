import time
from collections import defaultdict
from operator import itemgetter

import numba
import numpy as np
import pandas as pd
import scipy
from joblib import (
    Parallel,
    delayed,
    cpu_count
)
from tqdm import tqdm

from stereo.core.stereo_exp_data import StereoExpData
from stereo.log_manager import logger
from .utils import (
    corr_spearman,
    apply_along_axis
)
from ..algorithm_base import AlgorithmBase


class _TestData(object):

    def __init__(self, exp_matrix, cell_names, gene_names):
        self.exp_matrix = exp_matrix
        self.cell_names = cell_names
        self.gene_names = gene_names

    def to_df(self):
        return pd.DataFrame(self.exp_matrix.toarray(), index=self.cell_names, columns=self.gene_names)


@numba.jit(forceobj=True, nogil=True, parallel=True)
def _spearman_parallel(label, ranked_mat_ref, y, quantile):
    ranked_mat_qry = apply_along_axis(y)
    sim = corr_spearman(ranked_mat_ref, ranked_mat_qry)
    return label, np.percentile(sim, quantile, axis=1)


def _get_label_genes_set(top_labels, trained_data, de_n_len=0):
    de_n = np.round(500 * (2 / 3) ** np.log2(de_n_len if de_n_len else len(top_labels)))
    genes_filtered = []
    for i in top_labels:
        for j in top_labels:
            if i == j:
                continue
            s = trained_data[i][j]
            s = s.loc[s[0] > 0]
            genes_filtered.append(s.index[:int(de_n)])
    return genes_filtered


class SingleR(AlgorithmBase):

    def __init__(self, *args, **kwargs):
        super().__init__(*args, **kwargs)
        self.n_jobs = None
        self.quantile = None
        self.ref_exp_data = None
        self.fine_tune_times = None
        self.group_data_frame = None
        self.fine_tune_threshold = None

    def main(
            self,
            ref_exp_data: StereoExpData,
            ref_use_col: str = "celltype",
            cluster_res_key: str = None,
            quantile: int = 80,
            fine_tune_threshold: float = 0.05,
            fine_tune_times: int = 0,
            n_jobs: int = int(cpu_count() / 2),
            res_key: str = 'annotation',
            method: str = 'default',
            gpuid: int = 0
    ):
        """
        Single-cell recognition is a tool to automatically annotate a test sample by a reference sample.

        :param ref_exp_data: a `StereoExpData` as reference data.
        :param ref_use_col: `ref_use_col` mean cluster-like or annotation result key in ref's `StereoExpData.tl.result`.
        :param cluster_res_key: test's cluster-like key in `StereoExpData.tl.result`, If cluster_res_key is set, CPU will be used by default regardless of whether gpu acceleration is set or not.
        :param quantile: quantile will influence scoring and fine_tune result.
        :param fine_tune_threshold: while in fine_tuning, if result greater than `max(result) - fine_tune_threshold`, will be filtered.
        :param fine_tune_times: default to 0, meaning that it will fine_tune until results decreasing to only 1.
                                If it is set to num(eg: 5), it will only loop only 5 times, and choose the first one.
        :param n_jobs: `joblib` parameter, will create `n_jobs` num of threads to work.
        :param res_key: default to `annotation`, means the result will be stored as key `annotation` in the `tl.result`.
        :param methods: whether to use GPU acceleration, if methods is `rapids`, it means using, It is not used by default.
        :param gpuid: slots used by gpu, default to 0.
<<<<<<< HEAD

        :return: `pandas.DataFrame`
        """  # noqa
        temp_res = set(self.stereo_exp_data.gene_names) & set(ref_exp_data.gene_names)
        interact_genes = [gene for gene in self.stereo_exp_data.gene_names.tolist() if gene in temp_res]
        assert interact_genes, "no gene of `test_exp_data.gene_names` in `ref_exp_data.gene_names`"

=======

        :return: `pandas.DataFrame`
        """  # noqa
        temp_res = set(self.stereo_exp_data.gene_names) & set(ref_exp_data.gene_names)
        interact_genes = [gene for gene in self.stereo_exp_data.gene_names.tolist() if gene in temp_res]
        assert interact_genes, "no gene of `test_exp_data.gene_names` in `ref_exp_data.gene_names`, " \
                                 "if your input data is a gef or gem containing geneID, " \
                                 "set parameter `gene_name_index` as True when loading data."

>>>>>>> ba940f15
        total_start_time = time.time()
        test_exp_data = self.stereo_exp_data.sub_by_name(gene_name=interact_genes)
        ref_exp_data = ref_exp_data.sub_by_name(gene_name=interact_genes)

        if not cluster_res_key and method == 'rapids':
            try:
                from cusingler import cusingler
            except ImportError:
                logger.warning("The cusingler dosen't be installed, it will use cpu to process!")
                method = 'default'
        if not cluster_res_key and method == 'rapids':
            from cusingler import cusingler
            self.check_gpu_env()

            qry_data = test_exp_data.exp_matrix.data.tolist()
            qry_indices = test_exp_data.exp_matrix.indices.tolist()
            qry_indptr = test_exp_data.exp_matrix.indptr.tolist()
            ref_geneidx = ref_exp_data.gene_names.tolist()
            temp_ref_exp_data = ref_exp_data.array2sparse()
            ref_data = temp_ref_exp_data.data.tolist()
            ref_indices = temp_ref_exp_data.indices.tolist()
            ref_indptr = temp_ref_exp_data.indptr.tolist()
            ref_height, ref_width = temp_ref_exp_data.shape
            qry_height, qry_width = test_exp_data.shape
            cellnames = test_exp_data.cell_names.tolist()
            qry_geneidx = test_exp_data.gene_names.tolist()
            codes, celltypes = self.load_cell_types(ref_exp_data, ref_use_col)
            res = np.array(
                cusingler.run(
                    n_jobs, gpuid, ref_height, ref_width, ref_data, ref_indices, ref_indptr,
                    qry_height, qry_width, qry_data, qry_indices, qry_indptr,
                    codes, celltypes, cellnames, ref_geneidx, qry_geneidx,
                    quantile=quantile, finetune_thre=fine_tune_threshold, finetune_times=fine_tune_times
                )
            )
            bins = res[:, 0].tolist()
            labels_array = res[:, 1].tolist()
            ret_labels = res[:, 2].tolist()
        else:
            assert ref_use_col in ref_exp_data.tl.result
            self.group_data_frame = ref_exp_data.tl.result[ref_use_col]
            self.ref_gene_names = ref_exp_data.to_df().columns
            self.test_gene_names = {name: i for i, name in enumerate(test_exp_data.gene_names.tolist())}
            self.group_data_frame = self.group_data_frame.reset_index()
            self.group_data_frame['bins'] = self.group_data_frame.index
            self._group_data_frame_checker()

            self.ref_exp_data = _TestData(
                ref_exp_data.exp_matrix if scipy.sparse.issparse(ref_exp_data.exp_matrix) else scipy.sparse.csr_matrix(
                    ref_exp_data.exp_matrix),
                np.array(range(len(ref_exp_data.cells.cell_name))),
                np.array(range(len(ref_exp_data.genes.gene_name)))
            )

            self.n_jobs = n_jobs
            self.quantile = quantile
            self.fine_tune_times = fine_tune_times
            self.fine_tune_threshold = fine_tune_threshold

            logger.info(f'start single-r with n_jobs={n_jobs} fine_tune_times={fine_tune_times}')

            logger.info('start training ref...')
            start_time = time.time()
            trained_data, common_gene = self._train_ref()
            logger.info(f'training ref finished, cost {time.time() - start_time} seconds')

            if cluster_res_key:
                tmp_exp_matrix = pd.DataFrame(
                    test_exp_data.exp_matrix.todense() if scipy.sparse.issparse(
                        test_exp_data.exp_matrix) else test_exp_data.exp_matrix,
                    index=test_exp_data.cell_names,
                    columns=test_exp_data.gene_names
                )
                test_cluster_result = test_exp_data.tl.result[cluster_res_key]
                test_group_data_frame = test_cluster_result['group']
                if 'bins' in test_cluster_result:
                    test_group_data_frame.index = test_cluster_result['bins'].values
                tmp_exp_matrix = tmp_exp_matrix.groupby(test_group_data_frame).sum()
                test_data = _TestData(
                    scipy.sparse.csr_matrix(tmp_exp_matrix.values),
                    tmp_exp_matrix.index,
                    np.array(range(len(test_exp_data.gene_names)))
                )
            else:
                test_data = _TestData(
                    test_exp_data.exp_matrix,
                    np.array(range(len(test_exp_data.cell_names))),
                    np.array(range(len(test_exp_data.gene_names)))
                )

            logger.info('start scoring test_data...')
            start_time = time.time()
            output, labels_array = self._score_test_data(test_data, common_gene)
            logger.info(f'scoring test_data finished, cost {time.time() - start_time} seconds')

            logger.info('start fine-tuning...')
            start_time = time.time()
            ret_labels = self._fine_tune(test_data, output, trained_data)
            logger.info(f'fine-tuning finished, cost {time.time() - start_time} seconds')
            bins = test_data.cell_names if cluster_res_key else test_exp_data.cell_names

        res = pd.DataFrame(columns=['bins', 'group', 'first_labels'])
        res['bins'] = bins
        res['group'] = ret_labels
        res['first_labels'] = labels_array
        res.index = res['bins'].values
        logger.info(f'single-r finished, cost {time.time() - total_start_time} seconds')
        if cluster_res_key:
            res_single_r = pd.DataFrame(res.loc[test_cluster_result['group']])
            bins = test_cluster_result['bins'] if 'bins' in test_cluster_result else test_cluster_result.index
            res_single_r['bins'].astype(bins.dtype)
            res_single_r['bins'] = bins.values
            res_single_r.index = res_single_r['bins']
            self.pipeline_res[res_key] = res_single_r
            return res_single_r
        else:
            self.pipeline_res[res_key] = res
            return res

    @staticmethod
    def check_gpu_env():
        try:
            import cudf  # noqa
            import cugraph  # noqa
        except ImportError:
            raise ImportError(
                "Your env don't have GPU related RAPIDS packages, if you want to run this option, follow the "
<<<<<<< HEAD
                "guide at https://stereopy.readthedocs.io/en/latest/Tutorials/clustering_by_gpu.html")
=======
                "guide at https://stereopy.readthedocs.io/en/latest/Tutorials/Clustering_by_GPU.html")
>>>>>>> ba940f15

    @staticmethod
    def load_cell_types(ref_exp_data, ref_use_col):
        if ref_use_col not in ref_exp_data._ann_data.obs:
            raise IndexError("No celltype found.")

        group = ref_exp_data._ann_data.obs[ref_use_col]
        codes = group.cat.categories.to_list()
        celltypes = [int(celltype) for celltype in group.cat.codes]
        return codes, celltypes

    def _train_ref(self):
        dict_of_median_exp = dict()
        for label, y in self.group_data_frame.groupby('group'):
            cells_bool_list = np.isin(self.ref_exp_data.cell_names, y['bins'].values)
            dict_of_median_exp[label] = pd.DataFrame(
                np.median(self.ref_exp_data.exp_matrix[cells_bool_list].toarray(), axis=0))
        median_exp = pd.concat(dict_of_median_exp, axis=1)
        median_exp.index = self.ref_gene_names

        ret_all = defaultdict(dict)
        ret_gene = defaultdict(dict)

        ct = self.group_data_frame['group'].astype('category').cat.categories
        de_n = np.round(500 * (2 / 3) ** np.log2(len(ct)))
        for i in ct:
            for j in ct:
                if i == j:
                    continue

                ret_all[i][j] = median_exp[i] - median_exp[j]
                ret_tmp = pd.DataFrame(ret_all[i][j]).round(6)
                ret_tmp['arg'] = [x for x in range(ret_tmp.shape[0])][::-1]
                ret_all[i][j] = ret_tmp.sort_values([0, 'arg'], ascending=False)
                ret_gene[i][j] = ret_all[i][j].index[:int(de_n)]

        return ret_all, np.unique([y for x in ret_gene.values() for y in x.values()])

    def _score_test_data(self, test_data, common_gene):
        original_exp = {}
        tmp_gene_names = self.ref_gene_names.tolist()
        test_data_length = test_data.exp_matrix.shape[1]
        common_gene_index = []
        for com in common_gene:
            index = tmp_gene_names.index(com)
            if index < test_data_length:
                common_gene_index.append(index)

        for x, y in self.group_data_frame.groupby('group'):
            y_cell_bool_list = np.isin(self.ref_exp_data.cell_names, y['bins'].values)
            original_exp[x] = self.ref_exp_data.exp_matrix[y_cell_bool_list][:, common_gene_index].toarray()
        test_mat = test_data.exp_matrix[:, common_gene_index].toarray()
        ranked_mat_ref = apply_along_axis(test_mat.T)

        res_dict = dict(Parallel(n_jobs=self.n_jobs, backend="threading")(
            delayed(_spearman_parallel)(label, ranked_mat_ref, y.T, self.quantile)
            for label, y in tqdm(original_exp.items())
        ))

        ret = pd.DataFrame(res_dict, index=test_data.cell_names)
        return ret, ret.columns[np.argmax(ret.values, axis=1)]

    def _fine_tune(self, test_data, output, trained_data):
        tmp = output.values.copy()
        tmp[tmp < np.array(np.max(output.values, axis=1) - self.fine_tune_threshold).reshape([-1, 1])] = 0
        tmp[tmp > 0] = 1

        ref = pd.DataFrame(
            self.ref_exp_data.exp_matrix.toarray(),
            index=self.ref_exp_data.cell_names,
            columns=self.ref_exp_data.gene_names
        )

        logger.info(f'fine-tuning with test_data(shape={test_data.exp_matrix.shape})')

        ret_labels = Parallel(n_jobs=self.n_jobs, backend="threading")(
            delayed(self._fine_tune_parallel)(
                ref,
                output.columns[tmp[x].astype(bool)].values,
                y[1].to_frame().T,
                trained_data
            )
            for x, y in tqdm(enumerate(test_data.to_df().iterrows()))
        )
        return ret_labels

    def _fine_tune_parallel(self, ref, labels, y, trained_data):
        if self.fine_tune_times:
            try_num = 0
            while try_num < self.fine_tune_times and len(labels) > 1:
                labels = self._fine_tune_one_time(labels, ref, y, trained_data, try_num)
                try_num += 1
        else:
            while len(labels) > 1:
                labels = self._fine_tune_one_time(labels, ref, y, trained_data)
        return labels[0]

    @numba.jit(forceobj=True, nogil=True, parallel=True)
    def _fine_tune_one_time(self, top_labels, ref, test, trained_data, try_num=None):
        genes_filtered = _get_label_genes_set(top_labels, trained_data)
        genes_filtered = np.unique([y for x in genes_filtered for y in x])
        if len(genes_filtered) < 20:
            return [top_labels[0]]

        test_data_length = test.shape[1]
        ref_data_length = ref.shape[1]
        test_genes_filtered_index = []
        ref_genes_filtered_index = []
        for gen in genes_filtered:
            index = self.test_gene_names.get(gen, None)
            if index is None:
                continue
            if test_data_length > index:
                test_genes_filtered_index.append(index)
            if ref_data_length > index:
                ref_genes_filtered_index.append(index)
        test_filtered = test.loc[:, test_genes_filtered_index].values
        if np.std(test_filtered) <= 0:
            return [top_labels[0]]

        bool_list = np.isin(self.group_data_frame['group'].values, top_labels)
        ref_filtered = ref.loc[bool_list, ref_genes_filtered_index]
        group_data_frame_filtered = self.group_data_frame.loc[bool_list].reset_index()

        ranked_mat_ref = apply_along_axis(test_filtered.T)
        res_labels = {}
        for p, q in group_data_frame_filtered.groupby('group'):
            ref_filtered_by_group = ref_filtered.iloc[q.index].values.T
            ranked_mat_qry = apply_along_axis(ref_filtered_by_group)
            sim = corr_spearman(ranked_mat_ref, ranked_mat_qry)
            if not (sim.shape and sim.shape[0] and sim.shape[1]):
                continue
            res_labels[p] = np.percentile(sim, self.quantile, axis=1)[0]

        if not res_labels:
            return [top_labels[0]]

        # remove the labels lower than median
        mid_value = (min(res_labels.values()) + np.median(list(res_labels.values()))) / 2
        res_labels = {p: value for p, value in res_labels.items() if value > mid_value}
        if not res_labels:
            return [top_labels[0]]

        # remove the label lower than fine_tune_threshold
        max_value = max(res_labels.values()) - self.fine_tune_threshold
        res_labels = {p: value for p, value in res_labels.items() if value >= max_value}
        if not res_labels:
            return [top_labels[0]]

        if try_num and try_num == self.fine_tune_times - 1:
            return [sorted(res_labels.items(), key=itemgetter(1))[-1][0]]

        return list(res_labels.keys())

    @staticmethod
    def test_rank():
        mat = np.random.sample((5, 5)).astype(np.float32)
        res_self = apply_along_axis(mat)

        from scipy.stats import rankdata
        res_sci = rankdata(mat, axis=0).astype(np.float32)

        assert np.all(res_self == res_sci), 'self define rank is different with the SciPy\'s versions'
        logger.info('test_rank success')

    def _group_data_frame_checker(self):
        assert 'group' in self.group_data_frame.columns
        if 'bins' not in self.group_data_frame.columns:
            self.group_data_frame = self.group_data_frame.reset_index().rename(
                columns={'index': 'bins', 'CellID': 'bins'}
            )
        assert 'bins' in self.group_data_frame.columns

    @staticmethod
    def test_group_data_frame():
        s1 = SingleR(None)
        # cluster result data like
        s1.group_data_frame = pd.DataFrame(index=['cell1', 'cell2'], columns=['bins', 'group'])
        s1._group_data_frame_checker()

        s2 = SingleR(None)
        # h5ad with cell_type data like
        s2.group_data_frame = pd.DataFrame(index=['cell1', 'cell2'], columns=['CellID', 'group'])
        s2._group_data_frame_checker()

        s3 = SingleR(None)
        # h5ad with cell_type data like
        s3.group_data_frame = pd.DataFrame(index=['cell1', 'cell2'], columns=['group'])
        s3._group_data_frame_checker()
        logger.info('test_group_data_frame success')<|MERGE_RESOLUTION|>--- conflicted
+++ resolved
@@ -91,15 +91,6 @@
         :param res_key: default to `annotation`, means the result will be stored as key `annotation` in the `tl.result`.
         :param methods: whether to use GPU acceleration, if methods is `rapids`, it means using, It is not used by default.
         :param gpuid: slots used by gpu, default to 0.
-<<<<<<< HEAD
-
-        :return: `pandas.DataFrame`
-        """  # noqa
-        temp_res = set(self.stereo_exp_data.gene_names) & set(ref_exp_data.gene_names)
-        interact_genes = [gene for gene in self.stereo_exp_data.gene_names.tolist() if gene in temp_res]
-        assert interact_genes, "no gene of `test_exp_data.gene_names` in `ref_exp_data.gene_names`"
-
-=======
 
         :return: `pandas.DataFrame`
         """  # noqa
@@ -109,7 +100,6 @@
                                  "if your input data is a gef or gem containing geneID, " \
                                  "set parameter `gene_name_index` as True when loading data."
 
->>>>>>> ba940f15
         total_start_time = time.time()
         test_exp_data = self.stereo_exp_data.sub_by_name(gene_name=interact_genes)
         ref_exp_data = ref_exp_data.sub_by_name(gene_name=interact_genes)
@@ -237,11 +227,7 @@
         except ImportError:
             raise ImportError(
                 "Your env don't have GPU related RAPIDS packages, if you want to run this option, follow the "
-<<<<<<< HEAD
-                "guide at https://stereopy.readthedocs.io/en/latest/Tutorials/clustering_by_gpu.html")
-=======
                 "guide at https://stereopy.readthedocs.io/en/latest/Tutorials/Clustering_by_GPU.html")
->>>>>>> ba940f15
 
     @staticmethod
     def load_cell_types(ref_exp_data, ref_use_col):
