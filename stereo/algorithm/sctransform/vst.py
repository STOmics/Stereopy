--- conflicted
+++ resolved
@@ -1,9 +1,4 @@
 import time
-<<<<<<< HEAD
-from typing import Optional
-from typing import Union
-=======
->>>>>>> ba940f15
 from random import sample
 from typing import Optional
 
@@ -136,18 +131,11 @@
     cells_step1_bool_list = np.isin(cells, cells_step1)
     genes_step1_bool_list = np.isin(genes, genes_step1)
     start_time = time.time()
-<<<<<<< HEAD
-    model_pars = get_model_pars(genes_step1, bin_size, umi[genes_step1_bool_list,][:, cells_step1_bool_list],
-                                model_str, cells_step1, method, data_step1, theta_given,
-                                theta_estimation_fun, exclude_poisson, fix_intercept, fix_slope, use_geometric_mean,
-                                use_geometric_mean_offset, n_jobs=n_jobs)
-=======
     model_pars = get_model_pars(
         genes_step1, bin_size, umi[genes_step1_bool_list,][:, cells_step1_bool_list],
         model_str, cells_step1, method, data_step1, theta_given,
         theta_estimation_fun, exclude_poisson, fix_intercept, fix_slope, use_geometric_mean,
         use_geometric_mean_offset)
->>>>>>> ba940f15
     logger.info(f'get_model_pars finished, cost {time.time() - start_time} seconds')
 
     min_theta = 1e-07
