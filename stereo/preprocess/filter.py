#!/usr/bin/env python3
# coding: utf-8
"""
@file: filter.py
@description:
@author: Ping Qiu
@email: qiuping1@genomics.cn
@last modified by: Ping Qiu

change log:
    2021/07/06  create file.
"""
import copy
from typing import (
    Union,
    List,
    Tuple
)

import numpy as np
import pandas as pd

from stereo.core.stereo_exp_data import StereoExpData
from .qc import (
    cal_cells_indicators,
    cal_genes_indicators
)


def filter_cells(
        data: StereoExpData,
        min_counts=None,
        max_counts=None,
        min_genes=None,
        max_genes=None,
        pct_counts_mt=None,
        cell_list=None,
        excluded=False,
        filter_raw=True,
        use_raw=True,
        layer=None,
        inplace=True
) -> StereoExpData:
    """
    filter cells based on numbers of genes expressed.

    :param data: StereoExpData object
    :param min_counts: Minimum number of genes expressed for a cell pass filtering.
    :param max_counts: Maximum number of genes expressed for a cell pass filtering.
    :param min_genes: Minimum number of  n_genes_by_counts for a cell pass filtering.
    :param max_genes: Maximum number of  n_genes_by_counts for a cell pass filtering.
    :param pct_counts_mt: Maximum number of  pct_counts_mt for a cell pass filtering.
    :param cell_list: the list of cells which will be filtered.
    :param excluded: set it to True to exclude the cells specified by parameter `cell_list` while False to include.
    :param filter_raw: whether filter the raw data.
    :param inplace: whether inplace the original data or return a new data.

    :return: StereoExpData object.
    """
    data = data if inplace else copy.deepcopy(data)
    if min_counts is None and max_counts is None and min_genes is None \
            and max_genes is None and pct_counts_mt is None and cell_list is None:
        # raise ValueError('At least one filter must be set.')
        raise ValueError('Please set any of `min_counts`, `max_counts`, `min_genes`, `max_genes`, `pct_counts_mt` and `cell_list`')
    if min_counts is not None or max_counts is not None \
        or min_genes is not None or max_genes is not None or pct_counts_mt is not None:
        cal_cells_indicators(data, use_raw, layer)
    cell_subset = np.ones(data.cells.size, dtype=bool)
    if min_counts:
        cell_subset &= data.cells.total_counts >= min_counts
    if max_counts:
        cell_subset &= data.cells.total_counts <= max_counts
    if min_genes:
        cell_subset &= data.cells.n_genes_by_counts >= min_genes
    if max_genes:
        cell_subset &= data.cells.n_genes_by_counts <= max_genes
    if pct_counts_mt:
        cell_subset &= data.cells.pct_counts_mt <= pct_counts_mt
    if cell_list is not None:
        if excluded:
            cell_subset &= ~np.isin(data.cells.cell_name, cell_list)
        else:
            cell_subset &= np.isin(data.cells.cell_name, cell_list)
    data.sub_by_index(cell_index=cell_subset, filter_raw=filter_raw)
    return data


def filter_genes(
        data: StereoExpData,
        min_cells=None,
        max_cells=None,
        min_counts=None,
        max_counts=None,
        gene_list=None,
        mean_umi_gt=None,
        excluded=False,
        filter_mt_genes=False,
        filter_raw=True,
        use_raw=True,
        layer=None,
        inplace=True
) -> StereoExpData:
    """
    filter genes based on the numbers of cells.

    :param data: StereoExpData object.
    :param min_cells: Minimum number of cells for a gene pass filtering.
    :param max_cells: Maximun number of cells for a gene pass filtering.
    :param min_counts: minimum number of counts expressed required for a gene to pass filtering.
    :param max_counts: maximum number of counts expressed required for a gene to pass filtering.
    :param mean_umi_gt: Filter genes whose mean umi greater than this value.
    :param gene_list: the list of genes which will be filtered.
    :param excluded: set it to True to exclude the genes specified by parameter `gene_list` while False to include.
    :param filter_mt_genes: whether filter the mt genes.
    :param filter_raw: whether filter the raw data.
    :param inplace: whether inplace the original data or return a new data.

    :return: StereoExpData object.
    """
    data = data if inplace else copy.deepcopy(data)
    if not filter_mt_genes and \
        (min_cells is None and max_cells is None \
        and min_counts is None and max_counts is None \
        and gene_list is None and mean_umi_gt is None):
        raise ValueError('Please set any of `min_cells`, `max_cells`, `min_counts`, `max_counts`, `gene_list` and `mean_umi_gt`')
    if min_cells is not None or max_cells is not None \
        or min_counts is not None or max_counts is not None or mean_umi_gt is not None:
        cal_genes_indicators(data, use_raw, layer)
    gene_subset = np.ones(data.genes.size, dtype=bool)
    if min_cells:
        gene_subset &= data.genes.n_cells >= min_cells
    if max_cells:
        gene_subset &= data.genes.n_cells <= max_cells
    if min_counts:
        gene_subset &= data.genes.n_counts >= min_counts
    if max_counts:
        gene_subset &= data.genes.n_counts <= max_counts
    if gene_list is not None:
        if data.genes.real_gene_name is not None:
            tmp = np.isin(data.genes.real_gene_name, gene_list)
            if np.any(tmp):
                gene_list = data.genes.gene_name[tmp]
        if excluded:
            gene_subset &= ~np.isin(data.gene_names, gene_list)
        else:
            gene_subset &= np.isin(data.gene_names, gene_list)
    if mean_umi_gt is not None:
        gene_subset &= data.genes.mean_umi > mean_umi_gt
    if filter_mt_genes:
        gene_subset &= ~np.char.startswith(np.char.lower(data.gene_names), 'mt-')
    data.sub_by_index(gene_index=gene_subset, filter_raw=filter_raw)
    return data


def filter_coordinates(
        data: StereoExpData,
        min_x=None,
        max_x=None,
        min_y=None,
        max_y=None,
        filter_raw=True,
        inplace=True
) -> StereoExpData:
    """
    filter cells based on the coordinates of cells.

    :param data: StereoExpData object.
    :param min_x: Minimum of x for a cell pass filtering.
    :param max_x: Maximum of x for a cell pass filtering.
    :param min_y: Minimum of y for a cell pass filtering.
    :param max_y: Maximum of y for a cell pass filtering.
    :param filter_raw: whether filter the raw data.
    :param inplace: whether inplace the original data or return a new data.

    :return: StereoExpData object
    """
    data = data if inplace else copy.deepcopy(data)
    none_param = [i for i in [min_x, min_y, max_x, max_y] if i is None]
    if len(none_param) == 4:
        raise ValueError('Only provide one of the optional parameters `min_x`, `min_y`, `max_x`, `max_y` per call.')
    pos = data.position
    obs_subset = np.full(pos.shape[0], True)
    if min_x:
        obs_subset &= pos[:, 0] >= min_x
    if min_y:
        obs_subset &= pos[:, 1] >= min_y
    if max_x:
        obs_subset &= pos[:, 0] <= max_x
    if max_y:
        obs_subset &= pos[:, 1] <= max_y
    data.sub_by_index(cell_index=obs_subset, filter_raw=filter_raw)
    return data

def filter_by_clusters(
        data: StereoExpData,
        cluster_res_key: str,
        groups: Union[str, np.ndarray, List[str]],
        excluded: bool = False,
        filter_raw: bool = True,
        inplace: bool = False
) -> StereoExpData:
    """_summary_

    :param data: StereoExpData object.
    :param cluster_res_key: the key of clustering result in data.cells.
    :param groups: the groups in clustering result which will be filtered.
    :param excluded: whether exclude the groups.
    :param filter_raw: whether filter the raw data.
    :param inplace: whether inplace the original data or return a new data.

    :return: StereoExpData object
    """
    data = data if inplace else copy.deepcopy(data)
    all_groups = data.cells[cluster_res_key]
    if isinstance(groups, str):
        groups = [groups]
    is_in_bool = all_groups.isin(groups).to_numpy()
    if excluded:
        is_in_bool = ~is_in_bool
<<<<<<< HEAD
    data.sub_by_index(cell_index=is_in_bool)
    cluster_res = cluster_res[is_in_bool].copy()
    cluster_res['group'] = cluster_res['group'].to_numpy()
    cluster_res['group'] = cluster_res['group'].astype('category')
    return data, cluster_res
=======
    data.sub_by_index(cell_index=is_in_bool, filter_raw=filter_raw)

    return data
>>>>>>> ba940f15
<|MERGE_RESOLUTION|>--- conflicted
+++ resolved
@@ -217,14 +217,6 @@
     is_in_bool = all_groups.isin(groups).to_numpy()
     if excluded:
         is_in_bool = ~is_in_bool
-<<<<<<< HEAD
-    data.sub_by_index(cell_index=is_in_bool)
-    cluster_res = cluster_res[is_in_bool].copy()
-    cluster_res['group'] = cluster_res['group'].to_numpy()
-    cluster_res['group'] = cluster_res['group'].astype('category')
-    return data, cluster_res
-=======
     data.sub_by_index(cell_index=is_in_bool, filter_raw=filter_raw)
 
-    return data
->>>>>>> ba940f15
+    return data