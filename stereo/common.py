--- conflicted
+++ resolved
@@ -8,8 +8,4 @@
 """
 
 # version
-<<<<<<< HEAD
-version = '1.2.0'
-=======
-version = '1.6.1'
->>>>>>> ba940f15
+version = '1.6.1'