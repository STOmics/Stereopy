#!/usr/bin/env python3
# coding: utf-8
"""
@author: zhen bin  wenzhenbin@genomics.cn
@last modified by: zhen bin
@file:common.py
@time:2023/07/18
"""

# version
<<<<<<< HEAD
version = '1.5.1+saw'
=======
version = '1.6.1'
>>>>>>> 79cb3103
<|MERGE_RESOLUTION|>--- conflicted
+++ resolved
@@ -8,8 +8,4 @@
 """
 
 # version
-<<<<<<< HEAD
-version = '1.5.1+saw'
-=======
-version = '1.6.1'
->>>>>>> 79cb3103
+version = '1.6.1'