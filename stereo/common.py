--- conflicted
+++ resolved
@@ -8,8 +8,4 @@
 """
 
 # version
-<<<<<<< HEAD
-version = '1.5.0+scvi'
-=======
-version = '1.5.1'
->>>>>>> e469e57b
+version = '1.5.1+scvi'