#!/usr/bin/env python3
# coding: utf-8
"""
@author: zhen bin  wenzhenbin@genomics.cn
@last modified by: zhen bin
@file:common.py
@time:2023/07/18
"""

# version
<<<<<<< HEAD
version = '1.5.1+scvi'
=======
version = '1.6.1'
>>>>>>> 0cbc114d
<|MERGE_RESOLUTION|>--- conflicted
+++ resolved
@@ -8,8 +8,4 @@
 """
 
 # version
-<<<<<<< HEAD
-version = '1.5.1+scvi'
-=======
-version = '1.6.1'
->>>>>>> 0cbc114d
+version = '1.6.1+scvi'