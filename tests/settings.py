import os

if os.name == 'nt':
    TEST_IMAGE_PATH = os.path.dirname(__file__) + '\\test_image\\'
    os.makedirs(TEST_IMAGE_PATH, exist_ok=True)
    TEST_DATA_PATH = os.path.dirname(__file__) + '\\test_data\\'
else:
    # os.name == 'posix' or os.name == 'mac' and other OSs
    TEST_IMAGE_PATH = os.path.dirname(__file__) + '/test_image/'
    os.makedirs(TEST_IMAGE_PATH, exist_ok=True)
    TEST_DATA_PATH = os.path.dirname(__file__) + '/test_data/'

# SS200000132BR_A1.bin1.Lasso.gem.gz
DEMO_132BR_A1_URL = 'https://pan.genomics.cn/ucdisk/api/2.0/share/link/download?' \
                    'shareEventId=share_2022928142945896_010df2aa7d344d97a610557de7bad81b&' \
                    'nodeId=8a80804a837dc46f01838302491a21e0&code='

# SS200000132BR_A2.bin1.Lasso.gem.gz
DEMO_132BR_A2_URL = 'https://pan.genomics.cn/ucdisk/api/2.0/share/link/download?' \
                    'shareEventId=share_2022928142945896_010df2aa7d344d97a610557de7bad81b&' \
                    'nodeId=8a80804a837dc46f01838302df5b21e2&code='

# SS200000135TL_D1.tissue.gef
DEMO_DATA_URL = 'https://pan.genomics.cn/ucdisk/api/2.0/share/link/download?' \
                'shareEventId=share_2022928142945896_010df2aa7d344d97a610557de7bad81b&' \
                'nodeId=8a80804a837dc46f018382c40ca51af0&code='

# SS200000135TL_D1.tissue.gem.gz
DEMO_DATA_135_TISSUE_GEM_GZ_URL = 'https://pan.genomics.cn/ucdisk/api/2.0/share/link/download?' \
                                  'shareEventId=share_2022928142945896_010df2aa7d344d97a610557de7bad81b&' \
                                  'nodeId=8a808043837dc3ac0183d578b9a772e0&code='

# SS200000141TL_B5_raw.h5ad
DEMO_H5AD_URL = 'https://pan.genomics.cn/ucdisk/api/2.0/share/link/download?' \
                'shareEventId=share_2022928142945896_010df2aa7d344d97a610557de7bad81b&' \
                'nodeId=8a80804a837dc46f018387fbe67c63c7&code='

# GSE84133_GSM2230761_mouse1.anndata075.h5ad
DEMO_REF_URL = 'https://pan.genomics.cn/ucdisk/api/2.0/share/link/download?' \
               'shareEventId=share_2022928142945896_010df2aa7d344d97a610557de7bad81b&' \
               'nodeId=8a80804a86ed7f8501876ee6aac7228b&code='

# GSE84133_GSM2230762_mouse2.anndata075.h5ad
DEMO_TEST_URL = 'https://pan.genomics.cn/ucdisk/api/2.0/share/link/download?' \
                'shareEventId=share_2022928142945896_010df2aa7d344d97a610557de7bad81b&' \
<<<<<<< HEAD
                'nodeId=8a80804386ed81950187315e260e3bc7&code='

# test_mm_mgi_tfs.txt
DEMO_TFS_URL = 'https://pan.genomics.cn/ucdisk/api/2.0/share/link/download?' \
                    'shareEventId=share_2022928142945896_010df2aa7d344d97a610557de7bad81b&' \
                    'nodeId=8a80804386ed8195018725dae9ef3c24&code='

# mm10_10kbp_up_10kbp_down_full_tx_v10_clust.genes_vs_motifs.rankings.feather
DEMO_DATABASE_URL = 'https://pan.genomics.cn/ucdisk/api/2.0/share/link/download?'\
                        'shareEventId=share_2022928142945896_010df2aa7d344d97a610557de7bad81b&' \
                        'nodeId=8a80804386ed8195018725dac1363c20&code='

# motifs-v10nr_clust-nr.mgi-m0.001-o0.0.tbl
DEMO_MOTIF_URL = 'https://pan.genomics.cn/ucdisk/api/2.0/share/link/download?' \
                    'shareEventId=share_2022928142945896_010df2aa7d344d97a610557de7bad81b&' \
                    'nodeId=8a80804386ed8195018725dae91a3c22&code='
=======
                'nodeId=8a80804a86ed7f8501876ee6b905228d&code='
>>>>>>> 7f1bf5ed
<|MERGE_RESOLUTION|>--- conflicted
+++ resolved
@@ -43,7 +43,6 @@
 # GSE84133_GSM2230762_mouse2.anndata075.h5ad
 DEMO_TEST_URL = 'https://pan.genomics.cn/ucdisk/api/2.0/share/link/download?' \
                 'shareEventId=share_2022928142945896_010df2aa7d344d97a610557de7bad81b&' \
-<<<<<<< HEAD
                 'nodeId=8a80804386ed81950187315e260e3bc7&code='
 
 # test_mm_mgi_tfs.txt
@@ -60,6 +59,3 @@
 DEMO_MOTIF_URL = 'https://pan.genomics.cn/ucdisk/api/2.0/share/link/download?' \
                     'shareEventId=share_2022928142945896_010df2aa7d344d97a610557de7bad81b&' \
                     'nodeId=8a80804386ed8195018725dae91a3c22&code='
-=======
-                'nodeId=8a80804a86ed7f8501876ee6b905228d&code='
->>>>>>> 7f1bf5ed
