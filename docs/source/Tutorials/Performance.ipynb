{
 "cells": [
  {
   "cell_type": "markdown",
   "id": "2124624c",
   "metadata": {},
   "source": [
    "# Performance"
   ]
  },
  {
   "cell_type": "markdown",
   "id": "27717f7d",
   "metadata": {},
   "source": [
    "In this case, we work on clustering on several types of bin size for testing performance."
   ]
  },
  {
   "cell_type": "markdown",
   "id": "5e2734dc",
   "metadata": {},
   "source": [
    "## System Requirements"
   ]
  },
  {
   "attachments": {},
   "cell_type": "markdown",
   "id": "6a79baa6",
   "metadata": {},
   "source": [
    "    Hardware"
   ]
  },
  {
   "cell_type": "markdown",
   "id": "3b2b541b",
   "metadata": {},
   "source": [
    "Using `Intel Core i5-1135G7` with `32GB` memory."
   ]
  },
  {
   "attachments": {},
   "cell_type": "markdown",
   "id": "77fede23",
   "metadata": {},
   "source": [
    "    Software"
   ]
  },
  {
   "cell_type": "markdown",
   "id": "0f71876e",
   "metadata": {},
   "source": [
    "OS: `WSL(Linux version 4.4.0-19041-Microsoft)`"
   ]
  },
  {
   "cell_type": "markdown",
   "id": "d1d24373",
   "metadata": {},
   "source": [
    "Python: `Python 3.8.13`"
   ]
  },
  {
   "cell_type": "markdown",
   "id": "ff3f110b",
   "metadata": {},
   "source": [
    "Stereopy: `Stereopy 0.6.0 in conda-forge`"
   ]
  },
  {
   "cell_type": "markdown",
   "id": "dbbfe68d",
   "metadata": {},
   "source": [
    "## Test Process"
   ]
  },
  {
   "attachments": {},
   "cell_type": "markdown",
   "id": "245109c3",
   "metadata": {},
   "source": [
<<<<<<< HEAD
    "Download the **[example data](http://116.6.21.110:8090/share/dd965cba-7c1f-40b2-a275-0150890e005f)** of mouse brain, `SS200000135TL_D1.tissue.gef`."
=======
    "Download the [example data](http://116.6.21.110:8090/share/dd965cba-7c1f-40b2-a275-0150890e005f) of mouse brain, `SS200000135TL_D1.tissue.gef`."
>>>>>>> 7a331eb4
   ]
  },
  {
   "cell_type": "code",
   "execution_count": null,
   "id": "aa14cd7e",
   "metadata": {},
   "outputs": [],
   "source": [
    "import stereo as st\n",
    "import warnings\n",
    "warnings.filterwarnings('ignore')\n",
    "\n",
    "def test_clustering_performance(gef_file, bin_size):\n",
    "    data = st.io.read_gef(gef_file, bin_size=bin_size)\n",
    "    data.tl.cal_qc()\n",
    "    data.tl.raw_checkpoint()\n",
    "    data.tl.normalize_total(target_sum=1e4)\n",
    "    data.tl.log1p()\n",
    "    data.tl.highly_variable_genes(min_mean=0.0125, max_mean=3, min_disp=0.5, res_key='highly_variable_genes', n_top_genes=None)\n",
    "    data.tl.scale(zero_center=False)\n",
    "    data.tl.pca(use_highly_genes=True, hvg_res_key='highly_variable_genes', n_pcs=20, res_key='pca', svd_solver='arpack')\n",
    "    data.tl.neighbors(pca_res_key='pca', n_pcs=30, res_key='neighbors', n_jobs=8)\n",
    "    data.tl.umap(pca_res_key='pca', neighbors_res_key='neighbors', res_key='umap', init_pos='spectral')\n",
    "    data.tl.leiden(neighbors_res_key='neighbors', res_key='leiden')\n",
    "    data.tl.find_marker_genes(cluster_res_key='leiden', method='t_test', use_highly_genes=False, use_raw=True)\n",
    "    return data\n",
    "\n",
    "if __name__ == '__main__':\n",
    "    gef_file_ = './SS200000135TL_D1.tissue.gef'\n",
    "    bin_size_ = 50 # or 100 or 200\n",
    "    print(f'work with path: `{gef_file_}`, bin: {bin_size_}')\n",
    "    _ = test_clustering_performance(gef_file_, bin_size_)"
   ]
  },
  {
   "cell_type": "markdown",
   "id": "8eaa65ef",
   "metadata": {},
   "source": [
    "## Clustering Performance"
   ]
  },
  {
   "attachments": {},
   "cell_type": "markdown",
   "id": "ee81f17f",
   "metadata": {},
   "source": [
    "Test Clustering Performance with `bin50、bin100、bin200` GEF\n",
    "|  Bin Size  | Cells Num | Genes Num | Percent of CPU | Max RSS | Cost Second (m:ss) |\n",
    "| ---- | ---- | ----  | ----  | ---- | ---- |\n",
    "| 50  | 35890  | 20816 | 124% | 10.32gb | 3:01.20 |\n",
    "| 100 | 9111 | 20816 | 160% | 3.60gb | 0:51.45 |\n",
    "| 200 | 2342 | 20816 | 148% | 1.85gb | 0:22.56 |"
   ]
  },
  {
   "cell_type": "markdown",
   "id": "2095afa6",
   "metadata": {},
   "source": [
    "Usually, `find_marker_genes` is the most time-consuming step during the whole task."
   ]
  },
  {
   "cell_type": "markdown",
   "id": "98a8c556",
   "metadata": {},
   "source": [
    "## Memory Using"
   ]
  },
  {
   "cell_type": "markdown",
   "id": "85f03e6d",
   "metadata": {},
   "source": [
    "We show the memory using of the clustering process of which bin size is 50."
   ]
  },
  {
   "attachments": {},
   "cell_type": "markdown",
   "id": "0b340e93",
   "metadata": {},
   "source": [
    "<div class=\"alert alert-info\">\n",
    "\n",
    "**Note**\n",
    "\n",
    "Without stepping `find_marker_genes`.\n",
    "\n",
    "</div>"
   ]
  },
  {
   "cell_type": "markdown",
   "id": "6c14248d",
   "metadata": {},
   "source": [
    "Filename is test_clustering.py (test via the python module `memory_profiler`)."
   ]
  },
  {
   "cell_type": "code",
   "execution_count": null,
   "id": "f1ebed07",
   "metadata": {},
   "outputs": [],
   "source": [
    " 8    592.4 MiB    592.4 MiB           1   @memory_profiler.profile(stream=open(\"/mnt/d/projects/stereopy_dev/demo_data/SS200000135TL_D1/test_stereopy_mem.log\", \"w+\"))\n",
    "\n",
    " 9                                         def test_clustering_performance(gef_file, bin_size):\n",
    "\n",
    "10   1162.1 MiB    569.7 MiB           1       data = st.io.read_gef(gef_file, bin_size=bin_size)\n",
    "\n",
    "11   1162.6 MiB      0.5 MiB           1       data.tl.cal_qc()\n",
    "\n",
    "12   1216.4 MiB     53.8 MiB           1       data.tl.raw_checkpoint()\n",
    "\n",
    "13   1243.3 MiB     26.9 MiB           1       data.tl.normalize_total(target_sum=1e4)\n",
    "\n",
    "14   1270.2 MiB     26.9 MiB           1       data.tl.log1p()\n",
    "\n",
    "15   1274.0 MiB      3.9 MiB           1       data.tl.highly_variable_genes(min_mean=0.0125, max_mean=3, min_disp=0.5, res_key='highly_variable_genes', n_top_genes=None)\n",
    "\n",
    "16   1274.1 MiB      0.1 MiB           1       data.tl.scale(zero_center=False)\n",
    "\n",
    "17   1339.7 MiB     65.6 MiB           1       data.tl.pca(use_highly_genes=True, hvg_res_key='highly_variable_genes', n_pcs=20, res_key='pca', svd_solver='arpack')\n",
    "\n",
    "18   1487.9 MiB    148.2 MiB           1       data.tl.neighbors(pca_res_key='pca', n_pcs=30, res_key='neighbors', n_jobs=8)\n",
    "\n",
    "19   1492.4 MiB      4.5 MiB           1       data.tl.umap(pca_res_key='pca', neighbors_res_key='neighbors', res_key='umap', init_pos='spectral')\n",
    "\n",
    "20   1518.5 MiB     26.0 MiB           1       data.tl.leiden(neighbors_res_key='neighbors', res_key='leiden')\n",
    "\n",
    "21                                             #data.tl.find_marker_genes(cluster_res_key='leiden', method='t_test', use_highly_genes=False, use_raw=True)\n",
    "\n",
    "22   1518.5 MiB      0.0 MiB           1       return data"
   ]
  }
 ],
 "metadata": {
  "kernelspec": {
   "display_name": "Python 3",
   "language": "python",
   "name": "python3"
  },
  "language_info": {
   "codemirror_mode": {
    "name": "ipython",
    "version": 3
   },
   "file_extension": ".py",
   "mimetype": "text/x-python",
   "name": "python",
   "nbconvert_exporter": "python",
   "pygments_lexer": "ipython3",
   "version": "3.6.2 (v3.6.2:5fd33b5, Jul  8 2017, 04:57:36) [MSC v.1900 64 bit (AMD64)]"
  },
  "vscode": {
   "interpreter": {
    "hash": "70dbeb2a90198859cd91b6ea0f3adc73d66939fe301617b631d99dfc954c0323"
   }
  }
 },
 "nbformat": 4,
 "nbformat_minor": 5
}<|MERGE_RESOLUTION|>--- conflicted
+++ resolved
@@ -88,11 +88,7 @@
    "id": "245109c3",
    "metadata": {},
    "source": [
-<<<<<<< HEAD
-    "Download the **[example data](http://116.6.21.110:8090/share/dd965cba-7c1f-40b2-a275-0150890e005f)** of mouse brain, `SS200000135TL_D1.tissue.gef`."
-=======
     "Download the [example data](http://116.6.21.110:8090/share/dd965cba-7c1f-40b2-a275-0150890e005f) of mouse brain, `SS200000135TL_D1.tissue.gef`."
->>>>>>> 7a331eb4
    ]
   },
   {
