--- conflicted
+++ resolved
@@ -15,6 +15,9 @@
 IO
 -------------------
 
+.. module:: stereo.io
+.. currentmodule:: stereo
+
 io module, reading gem format file into StereoExoData object.
 
 .. autosummary::
@@ -25,29 +28,23 @@
    io.write_h5ad
 
 
-StereoExoData
+data: `StereoExoData`
 -------------------
 
-.. autosummary::
-   :toctree: generated/classes
+.. module:: stereo
+.. currentmodule:: stereo
 
-   core.stereo_exp_data.StereoExpData
+.. autoclass:: stereo.core.stereo_exp_data.StereoExpData
+   :members:
+   :inherited-members:
 
 
-
-StPipeline: `StereoExpData.tl`
+pipeline: `tl`
 -------------------
 
 analysis tool module
 
 .. autoclass:: stereo.core.st_pipeline.StPipeline
-   :members:
-   :inherited-members:
-
-PlotCollection: `StereoExpData.plt`
--------------
-
-.. autoclass:: stereo.plt.PlotCollection
    :members:
    :inherited-members:
 
@@ -57,8 +54,6 @@
 .. module:: stereo.plt
 .. currentmodule:: stereo
 
-<<<<<<< HEAD
-=======
 visualization module
 
 .. autosummary::
@@ -102,5 +97,4 @@
 
    plots.violin_distribution
    plots.marker_genes_text
-   plots.marker_genes_heatmap
->>>>>>> 4e03bb66
+   plots.marker_genes_heatmap