.. module:: stereo
.. automodule:: stereo
   :noindex:

API
===

Import stereopy as::

   import stereo as st


IO
++++++++++++++++++++

The IO module includes input and output parts. 

The input part supports reading files in multiple formats to generate StereoExpData object, 
such as GEM, GEF, h5ad(from Scanpy and Seurat) and so on. In addition, we provide the conversion 
function between StereoExpData and AnnData so that swithing between tools would be smoother. 
In output part, we support writing StereoExpData as h5ad file for storage.


    StereoExpData
    --------------------

    The core data object is designed for expression matrix of spatial omics, which can be set 
    corresponding properties directly to initialize the data. 

    .. autosummary::
       :toctree: .

        core.StereoExpData


.. autosummary::
   :toctree: .

    io.read_gef_info
    io.read_gem
    io.read_gef
    io.read_ann_h5ad
    io.read_stereo_h5ad
    io.read_seurat_h5ad
    io.anndata_to_stereo
    io.stereo_to_anndata
    io.write_h5ad
    io.write_mid_gef
    io.update_gef


StPipeline: `tl`
++++++++++++++++++++

A class for basic analysis of StereoExpData. It is the `StereoExpData.tl`.

.. autosummary::
   :toctree: .

    core.StPipeline
    core.StPipeline.cal_qc
    core.StPipeline.filter_cells
    core.StPipeline.filter_genes
    core.StPipeline.raw_checkpoint
    core.StPipeline.sctransform
    core.StPipeline.normalize_total
    core.StPipeline.log1p
    core.StPipeline.scale
    core.StPipeline.highly_variable_genes
    core.StPipeline.pca
    core.StPipeline.neighbors
    core.StPipeline.umap
    core.StPipeline.leiden
    core.StPipeline.louvain
    core.StPipeline.phenograph
    core.StPipeline.find_marker_genes
<<<<<<< HEAD
    core.StPipeline.filter_marker_gene
=======
    core.StPipeline.filter_marker_genes
>>>>>>> 3f2647e1
    core.StPipeline.spatial_hotspot
    core.StPipeline.gaussian_smooth
    algorithm.cell_cell_communication.main.CellCellCommunication.main


Plots: `plt`
++++++++++++++++++++

.. module:: stereo.plt
.. currentmodule:: stereo

Visualization module

.. autosummary::
   :toctree: .


Plot Collection
~~~~~~~~~~~~~~~~~~~

.. autosummary::
   :toctree: .

   plots.PlotCollection


Scatter
~~~~~~~~
.. autosummary::
   :toctree: .

   plots.scatter.base_scatter
   plots.scatter.volcano
   plots.scatter.highly_variable_genes


Interactive Plot
~~~~~~~~~~~~~~~~~
.. autosummary::
   :toctree: .

   plots.interact_spatial_cluster
   plots.interact_annotation_cluster
   plots.InteractiveScatter


Others
~~~~~~~~
.. autosummary::
   :toctree: .

   plots.violin_distribution
   plots.marker_genes_text
   plots.marker_genes_heatmap




Image: `im`
++++++++++++++++++++

Image parse module.

.. autosummary::
   :toctree: .

    image.pyramid.merge_pyramid
    image.pyramid.create_pyramid
    image.segmentation.segment.cell_seg
    image.segmentation_deepcell.segment.cell_seg_deepcell
    image.tissue_cut.SingleStrandDNATissueCut
    image.tissue_cut.RNATissueCut


Tools: `tools`
++++++++++++++++++++

Tools module.

.. autosummary::
   :toctree: .

    tools.cell_correct.cell_correct
    tools.cell_cut.CellCut.cell_cut


utils: `utils`
+++++++++++++++++++

Utils Module.

.. autosummary::
   :toctree: .

    utils.data_helper.merge
    utils.data_helper.split<|MERGE_RESOLUTION|>--- conflicted
+++ resolved
@@ -74,11 +74,7 @@
     core.StPipeline.louvain
     core.StPipeline.phenograph
     core.StPipeline.find_marker_genes
-<<<<<<< HEAD
-    core.StPipeline.filter_marker_gene
-=======
     core.StPipeline.filter_marker_genes
->>>>>>> 3f2647e1
     core.StPipeline.spatial_hotspot
     core.StPipeline.gaussian_smooth
     algorithm.cell_cell_communication.main.CellCellCommunication.main
